#! /bin/bash

#
# Copyright (c) 2009 Martin Decky
# All rights reserved.
#
# Redistribution and use in source and binary forms, with or without
# modification, are permitted provided that the following conditions
# are met:
#
# - Redistributions of source code must retain the above copyright
#   notice, this list of conditions and the following disclaimer.
# - Redistributions in binary form must reproduce the above copyright
#   notice, this list of conditions and the following disclaimer in the
#   documentation and/or other materials provided with the distribution.
# - The name of the author may not be used to endorse or promote products
#   derived from this software without specific prior written permission.
#
# THIS SOFTWARE IS PROVIDED BY THE AUTHOR ``AS IS'' AND ANY EXPRESS OR
# IMPLIED WARRANTIES, INCLUDING, BUT NOT LIMITED TO, THE IMPLIED WARRANTIES
# OF MERCHANTABILITY AND FITNESS FOR A PARTICULAR PURPOSE ARE DISCLAIMED.
# IN NO EVENT SHALL THE AUTHOR BE LIABLE FOR ANY DIRECT, INDIRECT,
# INCIDENTAL, SPECIAL, EXEMPLARY, OR CONSEQUENTIAL DAMAGES (INCLUDING, BUT
# NOT LIMITED TO, PROCUREMENT OF SUBSTITUTE GOODS OR SERVICES; LOSS OF USE,
# DATA, OR PROFITS; OR BUSINESS INTERRUPTION) HOWEVER CAUSED AND ON ANY
# THEORY OF LIABILITY, WHETHER IN CONTRACT, STRICT LIABILITY, OR TORT
# (INCLUDING NEGLIGENCE OR OTHERWISE) ARISING IN ANY WAY OUT OF THE USE OF
# THIS SOFTWARE, EVEN IF ADVISED OF THE POSSIBILITY OF SUCH DAMAGE.
#

GMP_MAIN=<<EOF
#define GCC_GMP_VERSION_NUM(a, b, c) \
	(((a) << 16L) | ((b) << 8) | (c))

#define GCC_GMP_VERSION \
	GCC_GMP_VERSION_NUM(__GNU_MP_VERSION, __GNU_MP_VERSION_MINOR, __GNU_MP_VERSION_PATCHLEVEL)

#if GCC_GMP_VERSION < GCC_GMP_VERSION_NUM(4, 3, 2)
	choke me
#endif
EOF

MPFR_MAIN=<<EOF
#if MPFR_VERSION < MPFR_VERSION_NUM(2, 4, 2)
	choke me
#endif
EOF

MPC_MAIN=<<EOF
#if MPC_VERSION < MPC_VERSION_NUM(0, 8, 1)
	choke me
#endif
EOF

BINUTILS_VERSION="2.23.1"
BINUTILS_RELEASE=""
BINUTILS_PATCHES="toolchain-binutils-2.23.1.patch"
GCC_VERSION="4.8.1"
GCC_PATCHES="toolchain-gcc-4.8.1-targets.patch toolchain-gcc-4.8.1-headers.patch"
GDB_VERSION="7.6.1"
GDB_PATCHES="toolchain-gdb-7.6.1.patch"

BASEDIR="`pwd`"
SRCDIR="$(readlink -f $(dirname "$0"))"
BINUTILS="binutils-${BINUTILS_VERSION}${BINUTILS_RELEASE}.tar.bz2"
GCC="gcc-${GCC_VERSION}.tar.bz2"
GDB="gdb-${GDB_VERSION}.tar.bz2"

REAL_INSTALL=true
USE_HELENOS_TARGET=false
INSTALL_DIR="${BASEDIR}/PKG"

#
# Check if the library described in the argument
# exists and has acceptable version.
#
check_dependency() {
	DEPENDENCY="$1"
	HEADER="$2"
	BODY="$3"
	
	FNAME="/tmp/conftest-$$"
	
	echo "#include ${HEADER}" > "${FNAME}.c"
	echo >> "${FNAME}.c"
	echo "int main()" >> "${FNAME}.c"
	echo "{" >> "${FNAME}.c"
	echo "${BODY}" >> "${FNAME}.c"
	echo "	return 0;" >> "${FNAME}.c"
	echo "}" >> "${FNAME}.c"
	
	cc -c -o "${FNAME}.o" "${FNAME}.c" 2> "${FNAME}.log"
	RC="$?"
	
	if [ "$RC" -ne "0" ] ; then
		echo " ${DEPENDENCY} not found, too old or compiler error."
		echo " Please recheck manually the source file \"${FNAME}.c\"."
		echo " The compilation of the toolchain is probably going to fail,"
		echo " you have been warned."
		echo
		echo " ===== Compiler output ====="
		cat "${FNAME}.log"
		echo " ==========================="
		echo
	else
		echo " ${DEPENDENCY} found"
		rm -f "${FNAME}.log" "${FNAME}.o" "${FNAME}.c"
	fi
}

check_dependecies() {
	echo ">>> Basic dependency check"
	check_dependency "GMP" "<gmp.h>" "${GMP_MAIN}"
	check_dependency "MPFR" "<mpfr.h>" "${MPFR_MAIN}"
	check_dependency "MPC" "<mpc.h>" "${MPC_MAIN}"
	echo
}

check_error() {
	if [ "$1" -ne "0" ]; then
		echo
		echo "Script failed: $2"
		
		exit 1
	fi
}

check_md5() {
	FILE="$1"
	SUM="$2"
	
	COMPUTED="`md5sum "${FILE}" | cut -d' ' -f1`"
	if [ "${SUM}" != "${COMPUTED}" ] ; then
		echo
		echo "Checksum of ${FILE} does not match."
		
		exit 2
	fi
}

show_usage() {
	echo "Cross-compiler toolchain build script"
	echo
	echo "Syntax:"
	echo " $0 [--no-install] [--helenos-target] <platform>"
	echo
	echo "Possible target platforms are:"
	echo " amd64      AMD64 (x86-64, x64)"
	echo " arm32      ARM"
	echo " ia32       IA-32 (x86, i386)"
	echo " ia64       IA-64 (Itanium)"
	echo " mips32     MIPS little-endian 32b"
	echo " mips32eb   MIPS big-endian 32b"
	echo " mips64     MIPS little-endian 64b"
	echo " ppc32      32-bit PowerPC"
	echo " ppc64      64-bit PowerPC"
	echo " sparc64    SPARC V9"
	echo " sparc32    SPARC V8"
	echo " all        build all targets"
	echo " parallel   same as 'all', but all in parallel"
	echo " 2-way      same as 'all', but 2-way parallel"
	echo
	echo "The toolchain is installed into directory specified by the"
	echo "CROSS_PREFIX environment variable. If the variable is not"
	echo "defined, /usr/local/cross/ is used as default."
	echo
	echo "If --no-install is present, the toolchain still uses the"
	echo "CROSS_PREFIX as the target directory but the installation"
	echo "copies the files into PKG/ subdirectory without affecting"
	echo "the actual root file system. That is only useful if you do"
	echo "not want to run the script under the super user."
	echo
	echo "The --helenos-target will build HelenOS-specific toolchain"
	echo "(i.e. it will use *-helenos-* triplet instead of *-linux-*)."
	echo "This toolchain is installed into /usr/local/cross-helenos by"
	echo "default. The settings can be changed by setting environment"
	echo "variable CROSS_HELENOS_PREFIX."
	echo "Using the HelenOS-specific toolchain is still an experimental"
	echo "feature that is not fully supported."
	echo
	
	exit 3
}

change_title() {
	echo -en "\e]0;$1\a"
}

show_countdown() {
	TM="$1"
	
	if [ "${TM}" -eq 0 ] ; then
		echo
		return 0
	fi
	
	echo -n "${TM} "
	change_title "${TM}"
	sleep 1
	
	TM="`expr "${TM}" - 1`"
	show_countdown "${TM}"
}

show_dependencies() {
	echo "IMPORTANT NOTICE:"
	echo
	echo "For a successful compilation and use of the cross-compiler"
	echo "toolchain you need at least the following dependencies."
	echo
	echo "Please make sure that the dependencies are present in your"
	echo "system. Otherwise the compilation process might fail after"
	echo "a few seconds or minutes."
	echo
	echo " - SED, AWK, Flex, Bison, gzip, bzip2, Bourne Shell"
	echo " - gettext, zlib, Texinfo, libelf, libgomp"
	echo " - terminfo"
	echo " - GNU Multiple Precision Library (GMP)"
	echo " - GNU Make"
	echo " - GNU tar"
	echo " - GNU Coreutils"
	echo " - GNU Sharutils"
	echo " - MPFR"
	echo " - MPC"
	echo " - Parma Polyhedra Library (PPL)"
	echo " - ClooG-PPL"
	echo " - native C compiler, assembler and linker"
	echo " - native C library with headers"
	echo
}

download_fetch() {
	SOURCE="$1"
	FILE="$2"
	CHECKSUM="$3"
	
	if [ ! -f "${FILE}" ]; then
		change_title "Downloading ${FILE}"
		wget -c "${SOURCE}${FILE}"
		check_error $? "Error downloading ${FILE}."
	fi
	
	check_md5 "${FILE}" "${CHECKSUM}"
}

source_check() {
	FILE="$1"
	
	if [ ! -f "${FILE}" ]; then
		echo
		echo "File ${FILE} not found."
		
		exit 4
	fi
}

cleanup_dir() {
	DIR="$1"
	
	if [ -d "${DIR}" ]; then
		change_title "Removing ${DIR}"
		echo " >>> Removing ${DIR}"
		rm -fr "${DIR}"
	fi
}

create_dir() {
	DIR="$1"
	DESC="$2"
	
	change_title "Creating ${DESC}"
	echo ">>> Creating ${DESC}"
	
	mkdir -p "${DIR}"
	test -d "${DIR}"
	check_error $? "Unable to create ${DIR}."
}

check_dirs() {
	OUTSIDE="$1"
	BASE="$2"
	ORIGINAL="`pwd`"
	
	cd "${OUTSIDE}"
	check_error $? "Unable to change directory to ${OUTSIDE}."
	ABS_OUTSIDE="`pwd`"
	
	cd "${BASE}"
	check_error $? "Unable to change directory to ${BASE}."
	ABS_BASE="`pwd`"
	
	cd "${ORIGINAL}"
	check_error $? "Unable to change directory to ${ORIGINAL}."
	
	BASE_LEN="${#ABS_BASE}"
	OUTSIDE_TRIM="${ABS_OUTSIDE:0:${BASE_LEN}}"
	
	if [ "${OUTSIDE_TRIM}" == "${ABS_BASE}" ] ; then
		echo
		echo "CROSS_PREFIX cannot reside within the working directory."
		
		exit 5
	fi
}

unpack_tarball() {
	FILE="$1"
	DESC="$2"
	
	change_title "Unpacking ${DESC}"
	echo " >>> Unpacking ${DESC}"
	
	tar -xjf "${FILE}"
	check_error $? "Error unpacking ${DESC}."
}

patch_sources() {
	PATCH_FILE="$1"
	PATCH_STRIP="$2"
	DESC="$3"
	
	change_title "Patching ${DESC}"
	echo " >>> Patching ${DESC} with ${PATCH_FILE}"
	
	patch -t "-p${PATCH_STRIP}" <"$PATCH_FILE"
	check_error $? "Error patching ${DESC}."
}

prepare() {
	show_dependencies
	check_dependecies
	show_countdown 10
	
	BINUTILS_SOURCE="ftp://ftp.gnu.org/gnu/binutils/"
	GCC_SOURCE="ftp://ftp.gnu.org/gnu/gcc/gcc-${GCC_VERSION}/"
	GDB_SOURCE="ftp://ftp.gnu.org/gnu/gdb/"
	
	download_fetch "${BINUTILS_SOURCE}" "${BINUTILS}" "33adb18c3048d057ac58d07a3f1adb38"
	download_fetch "${GCC_SOURCE}" "${GCC}" "3b2386c114cd74185aa3754b58a79304"
	download_fetch "${GDB_SOURCE}" "${GDB}" "fbc4dab4181e6e9937075b43a4ce2732"
}

set_target_from_platform() {
	case "$1" in
		"amd64")
			LINUX_TARGET="amd64-linux-gnu"
			HELENOS_TARGET="amd64-helenos"
			;;
		"arm32")
			LINUX_TARGET="arm-linux-gnueabi"
			HELENOS_TARGET="arm-helenos-gnueabi"
			;;
		"ia32")
			LINUX_TARGET="i686-pc-linux-gnu"
			HELENOS_TARGET="i686-pc-helenos"
			;;
		"ia64")
			LINUX_TARGET="ia64-pc-linux-gnu"
			HELENOS_TARGET="ia64-pc-helenos"
			;;
		"mips32")
			LINUX_TARGET="mipsel-linux-gnu"
			HELENOS_TARGET="mipsel-helenos"
			;;
		"mips32eb")
			LINUX_TARGET="mips-linux-gnu"
			HELENOS_TARGET="mips-helenos"
			;;
		"mips64")
			LINUX_TARGET="mips64el-linux-gnu"
			HELENOS_TARGET="mips64el-helenos"
			;;
		"ppc32")
			LINUX_TARGET="ppc-linux-gnu"
			HELENOS_TARGET="ppc-helenos"
			;;
		"ppc64")
			LINUX_TARGET="ppc64-linux-gnu"
			HELENOS_TARGET="ppc64-helenos"
			;;
		"sparc64")
			LINUX_TARGET="sparc64-linux-gnu"
			HELENOS_TARGET="sparc64-helenos"
			;;
		*)
			check_error 1 "No target known for $1."
			;;
	esac
}

build_target() {
	PLATFORM="$1"
	# This sets the *_TARGET variables
	set_target_from_platform "$PLATFORM"
	if $USE_HELENOS_TARGET; then
		TARGET="$HELENOS_TARGET"
	else
		TARGET="$LINUX_TARGET"
	fi
	
	WORKDIR="${BASEDIR}/${PLATFORM}"
	BINUTILSDIR="${WORKDIR}/binutils-${BINUTILS_VERSION}"
	GCCDIR="${WORKDIR}/gcc-${GCC_VERSION}"
	OBJDIR="${WORKDIR}/gcc-obj"
	GDBDIR="${WORKDIR}/gdb-${GDB_VERSION}"
	
	if [ -z "${CROSS_PREFIX}" ] ; then
		CROSS_PREFIX="/usr/local/cross"
	fi
	if [ -z "${CROSS_HELENOS_PREFIX}" ] ; then
		CROSS_HELENOS_PREFIX="/usr/local/cross-helenos"
	fi
	
	if $USE_HELENOS_TARGET; then
		PREFIX="${CROSS_HELENOS_PREFIX}/${PLATFORM}"
	else
		PREFIX="${CROSS_PREFIX}/${PLATFORM}"
	fi
	
	echo ">>> Downloading tarballs"
	source_check "${BASEDIR}/${BINUTILS}"
	source_check "${BASEDIR}/${GCC}"
	source_check "${BASEDIR}/${GDB}"
	
	echo ">>> Removing previous content"
	$REAL_INSTALL && cleanup_dir "${PREFIX}"
	cleanup_dir "${WORKDIR}"
	
	$REAL_INSTALL && create_dir "${PREFIX}" "destination directory"
	create_dir "${OBJDIR}" "GCC object directory"
	
	check_dirs "${PREFIX}" "${WORKDIR}"
	
	echo ">>> Unpacking tarballs"
	cd "${WORKDIR}"
	check_error $? "Change directory failed."
	
	unpack_tarball "${BASEDIR}/${BINUTILS}" "binutils"
	unpack_tarball "${BASEDIR}/${GCC}" "GCC"
	unpack_tarball "${BASEDIR}/${GDB}" "GDB"
	
	echo ">>> Applying patches"
	for p in $BINUTILS_PATCHES; do
		patch_sources "${SRCDIR}/${p}" 0 "binutils"
	done
	for p in $GCC_PATCHES; do
		patch_sources "${SRCDIR}/${p}" 0 "GCC"
	done
	for p in $GDB_PATCHES; do
		patch_sources "${SRCDIR}/${p}" 0 "GDB"
	done
	
	echo ">>> Processing binutils (${PLATFORM})"
	cd "${BINUTILSDIR}"
	check_error $? "Change directory failed."
	
	change_title "binutils: configure (${PLATFORM})"
	CFLAGS=-Wno-error ./configure \
		"--target=${TARGET}" \
		"--prefix=${PREFIX}" "--program-prefix=${TARGET}-" \
		--disable-nls --disable-werror
	check_error $? "Error configuring binutils."
	
	change_title "binutils: make (${PLATFORM})"
	make all
	check_error $? "Error compiling binutils."
	
	change_title "binutils: install (${PLATFORM})"
	if $REAL_INSTALL; then
		make install
	else
		make install "DESTDIR=${INSTALL_DIR}"
	fi
	check_error $? "Error installing binutils."
	
	
	echo ">>> Processing GCC (${PLATFORM})"
	cd "${OBJDIR}"
	check_error $? "Change directory failed."
	
	change_title "GCC: configure (${PLATFORM})"
	PATH="$PATH:${INSTALL_DIR}/${PREFIX}/bin" "${GCCDIR}/configure" \
		"--target=${TARGET}" \
		"--prefix=${PREFIX}" "--program-prefix=${TARGET}-" \
		--with-gnu-as --with-gnu-ld --disable-nls --disable-threads \
		--enable-languages=c,objc,c++,obj-c++ \
		--disable-multilib --disable-libgcj --without-headers \
		--disable-shared --enable-lto --disable-werror
	check_error $? "Error configuring GCC."
	
	change_title "GCC: make (${PLATFORM})"
	PATH="${PATH}:${PREFIX}/bin:${INSTALL_DIR}/${PREFIX}/bin" make all-gcc
	check_error $? "Error compiling GCC."
	
	change_title "GCC: install (${PLATFORM})"
	if $REAL_INSTALL; then
		PATH="${PATH}:${PREFIX}/bin" make install-gcc
	else
		PATH="${PATH}:${INSTALL_DIR}/${PREFIX}/bin" make install-gcc "DESTDIR=${INSTALL_DIR}"
	fi
	check_error $? "Error installing GCC."
	
	
	echo ">>> Processing GDB (${PLATFORM})"
	cd "${GDBDIR}"
	check_error $? "Change directory failed."
	
	change_title "GDB: configure (${PLATFORM})"
	PATH="$PATH:${INSTALL_DIR}/${PREFIX}/bin" ./configure \
		"--target=${TARGET}" \
		"--prefix=${PREFIX}" "--program-prefix=${TARGET}-"
	check_error $? "Error configuring GDB."
	
	change_title "GDB: make (${PLATFORM})"
	PATH="${PATH}:${PREFIX}/bin:${INSTALL_DIR}/${PREFIX}/bin" make all
	check_error $? "Error compiling GDB."
	
	change_title "GDB: make (${PLATFORM})"
	if $REAL_INSTALL; then
		PATH="${PATH}:${PREFIX}/bin" make install
	else
		PATH="${PATH}:${INSTALL_DIR}/${PREFIX}/bin" make install "DESTDIR=${INSTALL_DIR}"
	fi
	check_error $? "Error installing GDB."
	
	
	cd "${BASEDIR}"
	check_error $? "Change directory failed."
	
	echo ">>> Cleaning up"
	cleanup_dir "${WORKDIR}"
	
	echo
	echo ">>> Cross-compiler for ${TARGET} installed."
}

while [ "$#" -gt 1 ]; do
	case "$1" in
		--no-install)
			REAL_INSTALL=false
			shift
			;;
		--helenos-target)
			USE_HELENOS_TARGET=true
			shift
			;;
		*)
			show_usage
			;;
	esac
done

if [ "$#" -lt "1" ]; then
	show_usage
fi

case "$1" in
	amd64|arm32|ia32|ia64|mips32|mips32eb|mips64|ppc32|ppc64|sparc64)
		prepare
		build_target "$1"
		;;
	"sparc32")
		prepare
		build_target "sparc32" "sparc-leon3-linux-gnu"
		;;
	"all")
		prepare
<<<<<<< HEAD
		build_target "amd64" "amd64-linux-gnu"
		build_target "arm32" "arm-linux-gnueabi"
		build_target "ia32" "i686-pc-linux-gnu"
		build_target "ia64" "ia64-pc-linux-gnu"
		build_target "mips32" "mipsel-linux-gnu"
		build_target "mips32eb" "mips-linux-gnu"
		build_target "mips64" "mips64el-linux-gnu"
		build_target "ppc32" "ppc-linux-gnu"
		build_target "ppc64" "ppc64-linux-gnu"
		build_target "sparc64" "sparc64-linux-gnu"
		build_target "sparc32" "sparc-leon3-linux-gnu"
		;;
	"parallel")
		prepare
		build_target "amd64" "amd64-linux-gnu" &
		build_target "arm32" "arm-linux-gnueabi" &
		build_target "ia32" "i686-pc-linux-gnu" &
		build_target "ia64" "ia64-pc-linux-gnu" &
		build_target "mips32" "mipsel-linux-gnu" &
		build_target "mips32eb" "mips-linux-gnu" &
		build_target "mips64" "mips64el-linux-gnu" &
		build_target "ppc32" "ppc-linux-gnu" &
		build_target "ppc64" "ppc64-linux-gnu" &
		build_target "sparc64" "sparc64-linux-gnu" &
		build_target "sparc32" "sparc-leon3-linux-gnu" &
=======
		build_target "amd64"
		build_target "arm32"
		build_target "ia32"
		build_target "ia64"
		build_target "mips32"
		build_target "mips32eb"
		build_target "mips64"
		build_target "ppc32"
		build_target "ppc64"
		build_target "sparc64"
		;;
	"parallel")
		prepare
		build_target "amd64" &
		build_target "arm32" &
		build_target "ia32" &
		build_target "ia64" &
		build_target "mips32" &
		build_target "mips32eb" &
		build_target "mips64" &
		build_target "ppc32" &
		build_target "ppc64" &
		build_target "sparc64" &
>>>>>>> ac36aed6
		wait
		;;
	"2-way")
		prepare
		build_target "amd64" &
		build_target "arm32" &
		wait
		
		build_target "ia32" &
		build_target "ia64" &
		wait
		
		build_target "mips32" &
		build_target "mips32eb" &
		wait
		
		build_target "mips64" &
		build_target "ppc32" &
		wait
		
		build_target "ppc64" &
		build_target "sparc64" &
		wait

		build_target "sparc32" "sparc-leon3-linux-gnu" &
		wait
		;;
	*)
		show_usage
		;;
esac<|MERGE_RESOLUTION|>--- conflicted
+++ resolved
@@ -154,8 +154,8 @@
 	echo " mips64     MIPS little-endian 64b"
 	echo " ppc32      32-bit PowerPC"
 	echo " ppc64      64-bit PowerPC"
+	echo " sparc32    SPARC V8"
 	echo " sparc64    SPARC V9"
-	echo " sparc32    SPARC V8"
 	echo " all        build all targets"
 	echo " parallel   same as 'all', but all in parallel"
 	echo " 2-way      same as 'all', but 2-way parallel"
@@ -378,6 +378,10 @@
 			LINUX_TARGET="ppc64-linux-gnu"
 			HELENOS_TARGET="ppc64-helenos"
 			;;
+		"sparc32")
+			LINUX_TARGET="sparc-leon3-linux-gnu"
+			HELENOS_TARGET="sparc-leon3-helenos"
+			;;
 		"sparc64")
 			LINUX_TARGET="sparc64-linux-gnu"
 			HELENOS_TARGET="sparc64-helenos"
@@ -555,43 +559,12 @@
 fi
 
 case "$1" in
-	amd64|arm32|ia32|ia64|mips32|mips32eb|mips64|ppc32|ppc64|sparc64)
+	amd64|arm32|ia32|ia64|mips32|mips32eb|mips64|ppc32|ppc64|sparc32|sparc64)
 		prepare
 		build_target "$1"
 		;;
-	"sparc32")
-		prepare
-		build_target "sparc32" "sparc-leon3-linux-gnu"
-		;;
 	"all")
 		prepare
-<<<<<<< HEAD
-		build_target "amd64" "amd64-linux-gnu"
-		build_target "arm32" "arm-linux-gnueabi"
-		build_target "ia32" "i686-pc-linux-gnu"
-		build_target "ia64" "ia64-pc-linux-gnu"
-		build_target "mips32" "mipsel-linux-gnu"
-		build_target "mips32eb" "mips-linux-gnu"
-		build_target "mips64" "mips64el-linux-gnu"
-		build_target "ppc32" "ppc-linux-gnu"
-		build_target "ppc64" "ppc64-linux-gnu"
-		build_target "sparc64" "sparc64-linux-gnu"
-		build_target "sparc32" "sparc-leon3-linux-gnu"
-		;;
-	"parallel")
-		prepare
-		build_target "amd64" "amd64-linux-gnu" &
-		build_target "arm32" "arm-linux-gnueabi" &
-		build_target "ia32" "i686-pc-linux-gnu" &
-		build_target "ia64" "ia64-pc-linux-gnu" &
-		build_target "mips32" "mipsel-linux-gnu" &
-		build_target "mips32eb" "mips-linux-gnu" &
-		build_target "mips64" "mips64el-linux-gnu" &
-		build_target "ppc32" "ppc-linux-gnu" &
-		build_target "ppc64" "ppc64-linux-gnu" &
-		build_target "sparc64" "sparc64-linux-gnu" &
-		build_target "sparc32" "sparc-leon3-linux-gnu" &
-=======
 		build_target "amd64"
 		build_target "arm32"
 		build_target "ia32"
@@ -601,6 +574,7 @@
 		build_target "mips64"
 		build_target "ppc32"
 		build_target "ppc64"
+		build_target "sparc32"
 		build_target "sparc64"
 		;;
 	"parallel")
@@ -614,8 +588,8 @@
 		build_target "mips64" &
 		build_target "ppc32" &
 		build_target "ppc64" &
+		build_target "sparc32" &
 		build_target "sparc64" &
->>>>>>> ac36aed6
 		wait
 		;;
 	"2-way")
@@ -637,10 +611,10 @@
 		wait
 		
 		build_target "ppc64" &
+		build_target "sparc32" &
+		wait
+		
 		build_target "sparc64" &
-		wait
-
-		build_target "sparc32" "sparc-leon3-linux-gnu" &
 		wait
 		;;
 	*)
