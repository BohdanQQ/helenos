--- conflicted
+++ resolved
@@ -118,15 +118,6 @@
 #define SET_PTL2_FLAGS_ARCH(ptl1, i, x)
 #define SET_PTL3_FLAGS_ARCH(ptl2, i, x)
 #define SET_FRAME_FLAGS_ARCH(ptl3, i, x) \
-<<<<<<< HEAD
-        set_pt_level1_flags((pte_t *) (ptl3), (size_t) (i), (x))
-
-#if defined(PROCESSOR_armv7_a)
-#include "page_armv7.h"
-#elif defined(PROCESSOR_armv4) | defined(PROCESSOR_armv5)
-#include "page_armv4.h"
-#endif
-=======
 	set_pt_level1_flags((pte_t *) (ptl3), (size_t) (i), (x))
 
 /* Set PTE present bit accessors for each level. */
@@ -137,163 +128,13 @@
 #define SET_FRAME_PRESENT_ARCH(ptl3, i) \
 	set_pt_level1_present((pte_t *) (ptl3), (size_t) (i))
 
-/* Macros for querying the last-level PTE entries. */
-#define PTE_VALID_ARCH(pte) \
-	(*((uint32_t *) (pte)) != 0)
-#define PTE_PRESENT_ARCH(pte) \
-	(((pte_t *) (pte))->l0.descriptor_type != 0)
-#define PTE_GET_FRAME_ARCH(pte) \
-	(((pte_t *) (pte))->l1.frame_base_addr << FRAME_WIDTH)
-#define PTE_WRITABLE_ARCH(pte) \
-	(((pte_t *) (pte))->l1.access_permission_0 == PTE_AP_USER_RW_KERNEL_RW)
-#define PTE_EXECUTABLE_ARCH(pte) \
-	1
+#if defined(PROCESSOR_armv7_a)
+#include "page_armv7.h"
+#elif defined(PROCESSOR_armv4) | defined(PROCESSOR_armv5)
+#include "page_armv4.h"
+#endif
 
 #ifndef __ASM__
-
-/** Level 0 page table entry. */
-typedef struct {
-	/* 0b01 for coarse tables, see below for details */
-	unsigned descriptor_type : 2;
-	unsigned impl_specific : 3;
-	unsigned domain : 4;
-	unsigned should_be_zero : 1;
-
-	/* Pointer to the coarse 2nd level page table (holding entries for small
-	 * (4KB) or large (64KB) pages. ARM also supports fine 2nd level page
-	 * tables that may hold even tiny pages (1KB) but they are bigger (4KB
-	 * per table in comparison with 1KB per the coarse table)
-	 */
-	unsigned coarse_table_addr : 22;
-} ATTRIBUTE_PACKED pte_level0_t;
-
-/** Level 1 page table entry (small (4KB) pages used). */
-typedef struct {
-
-	/* 0b10 for small pages */
-	unsigned descriptor_type : 2;
-	unsigned bufferable : 1;
-	unsigned cacheable : 1;
-
-	/* access permissions for each of 4 subparts of a page
-	 * (for each 1KB when small pages used */
-	unsigned access_permission_0 : 2;
-	unsigned access_permission_1 : 2;
-	unsigned access_permission_2 : 2;
-	unsigned access_permission_3 : 2;
-	unsigned frame_base_addr : 20;
-} ATTRIBUTE_PACKED pte_level1_t;
-
-typedef union {
-	pte_level0_t l0;
-	pte_level1_t l1;
-} pte_t;
-
-/* Level 1 page tables access permissions */
-
-/** User mode: no access, privileged mode: no access. */
-#define PTE_AP_USER_NO_KERNEL_NO	0
-
-/** User mode: no access, privileged mode: read/write. */
-#define PTE_AP_USER_NO_KERNEL_RW	1
-
-/** User mode: read only, privileged mode: read/write. */
-#define PTE_AP_USER_RO_KERNEL_RW	2
-
-/** User mode: read/write, privileged mode: read/write. */
-#define PTE_AP_USER_RW_KERNEL_RW	3
-
-
-/* pte_level0_t and pte_level1_t descriptor_type flags */
-
-/** pte_level0_t and pte_level1_t "not present" flag (used in descriptor_type). */
-#define PTE_DESCRIPTOR_NOT_PRESENT	0
-
-/** pte_level0_t coarse page table flag (used in descriptor_type). */
-#define PTE_DESCRIPTOR_COARSE_TABLE	1
-
-/** pte_level1_t small page table flag (used in descriptor type). */
-#define PTE_DESCRIPTOR_SMALL_PAGE	2
-
-
-/** Sets the address of level 0 page table.
- *
- * @param pt Pointer to the page table to set.
- *
- */
-NO_TRACE static inline void set_ptl0_addr(pte_t *pt)
-{
-	asm volatile (
-		"mcr p15, 0, %[pt], c2, c0, 0\n"
-		:: [pt] "r" (pt)
-	);
-}
-
-
-/** Returns level 0 page table entry flags.
- *
- * @param pt Level 0 page table.
- * @param i  Index of the entry to return.
- *
- */
-NO_TRACE static inline int get_pt_level0_flags(pte_t *pt, size_t i)
-{
-	pte_level0_t *p = &pt[i].l0;
-	int np = (p->descriptor_type == PTE_DESCRIPTOR_NOT_PRESENT);
-	
-	return (np << PAGE_PRESENT_SHIFT) | (1 << PAGE_USER_SHIFT) |
-	    (1 << PAGE_READ_SHIFT) | (1 << PAGE_WRITE_SHIFT) |
-	    (1 << PAGE_EXEC_SHIFT) | (1 << PAGE_CACHEABLE_SHIFT);
-}
-
-/** Returns level 1 page table entry flags.
- *
- * @param pt Level 1 page table.
- * @param i  Index of the entry to return.
- *
- */
-NO_TRACE static inline int get_pt_level1_flags(pte_t *pt, size_t i)
-{
-	pte_level1_t *p = &pt[i].l1;
-	
-	int dt = p->descriptor_type;
-	int ap = p->access_permission_0;
-	
-	return ((dt == PTE_DESCRIPTOR_NOT_PRESENT) << PAGE_PRESENT_SHIFT) |
-	    ((ap == PTE_AP_USER_RO_KERNEL_RW) << PAGE_READ_SHIFT) |
-	    ((ap == PTE_AP_USER_RW_KERNEL_RW) << PAGE_READ_SHIFT) |
-	    ((ap == PTE_AP_USER_RW_KERNEL_RW) << PAGE_WRITE_SHIFT) |
-	    ((ap != PTE_AP_USER_NO_KERNEL_RW) << PAGE_USER_SHIFT) |
-	    ((ap == PTE_AP_USER_NO_KERNEL_RW) << PAGE_READ_SHIFT) |
-	    ((ap == PTE_AP_USER_NO_KERNEL_RW) << PAGE_WRITE_SHIFT) |
-	    (1 << PAGE_EXEC_SHIFT) |
-	    (p->bufferable << PAGE_CACHEABLE);
-}
-
-/** Sets flags of level 0 page table entry.
- *
- * @param pt    level 0 page table
- * @param i     index of the entry to be changed
- * @param flags new flags
- *
- */
-NO_TRACE static inline void set_pt_level0_flags(pte_t *pt, size_t i, int flags)
-{
-	pte_level0_t *p = &pt[i].l0;
-	
-	if (flags & PAGE_NOT_PRESENT) {
-		p->descriptor_type = PTE_DESCRIPTOR_NOT_PRESENT;
-		/*
-		 * Ensures that the entry will be recognized as valid when
-		 * PTE_VALID_ARCH applied.
-		 */
-		p->should_be_zero = 1;
-	} else {
-		p->descriptor_type = PTE_DESCRIPTOR_COARSE_TABLE;
-		p->should_be_zero = 0;
-	}
-}
-
 NO_TRACE static inline void set_pt_level0_present(pte_t *pt, size_t i)
 {
 	pte_level0_t *p = &pt[i].l0;
@@ -303,46 +144,6 @@
 	p->descriptor_type = PTE_DESCRIPTOR_COARSE_TABLE;
 }
 
-/** Sets flags of level 1 page table entry.
- *
- * We use same access rights for the whole page. When page
- * is not preset we store 1 in acess_rigts_3 so that at least
- * one bit is 1 (to mark correct page entry, see #PAGE_VALID_ARCH).
- *
- * @param pt    Level 1 page table.
- * @param i     Index of the entry to be changed.
- * @param flags New flags.
- *
- */
-NO_TRACE static inline void set_pt_level1_flags(pte_t *pt, size_t i, int flags)
-{
-	pte_level1_t *p = &pt[i].l1;
-	
-	if (flags & PAGE_NOT_PRESENT)
-		p->descriptor_type = PTE_DESCRIPTOR_NOT_PRESENT;
-	else
-		p->descriptor_type = PTE_DESCRIPTOR_SMALL_PAGE;
-	
-	p->cacheable = p->bufferable = (flags & PAGE_CACHEABLE) != 0;
-	
-	/* default access permission */
-	p->access_permission_0 = p->access_permission_1 = 
-	    p->access_permission_2 = p->access_permission_3 =
-	    PTE_AP_USER_NO_KERNEL_RW;
-	
-	if (flags & PAGE_USER)  {
-		if (flags & PAGE_READ) {
-			p->access_permission_0 = p->access_permission_1 = 
-			    p->access_permission_2 = p->access_permission_3 = 
-			    PTE_AP_USER_RO_KERNEL_RW;
-		}
-		if (flags & PAGE_WRITE) {
-			p->access_permission_0 = p->access_permission_1 = 
-			    p->access_permission_2 = p->access_permission_3 = 
-			    PTE_AP_USER_RW_KERNEL_RW; 
-		}
-	}
-}
 
 NO_TRACE static inline void set_pt_level1_present(pte_t *pt, size_t i)
 {
@@ -350,11 +151,8 @@
 
 	p->descriptor_type = PTE_DESCRIPTOR_SMALL_PAGE;
 }
-	
-extern void page_arch_init(void);
 
 #endif /* __ASM__ */
->>>>>>> f0348c86
 
 #endif
 
