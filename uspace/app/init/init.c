/*
 * Copyright (c) 2005 Martin Decky
 * All rights reserved.
 *
 * Redistribution and use in source and binary forms, with or without
 * modification, are permitted provided that the following conditions
 * are met:
 *
 * - Redistributions of source code must retain the above copyright
 *   notice, this list of conditions and the following disclaimer.
 * - Redistributions in binary form must reproduce the above copyright
 *   notice, this list of conditions and the following disclaimer in the
 *   documentation and/or other materials provided with the distribution.
 * - The name of the author may not be used to endorse or promote products
 *   derived from this software without specific prior written permission.
 *
 * THIS SOFTWARE IS PROVIDED BY THE AUTHOR ``AS IS'' AND ANY EXPRESS OR
 * IMPLIED WARRANTIES, INCLUDING, BUT NOT LIMITED TO, THE IMPLIED WARRANTIES
 * OF MERCHANTABILITY AND FITNESS FOR A PARTICULAR PURPOSE ARE DISCLAIMED.
 * IN NO EVENT SHALL THE AUTHOR BE LIABLE FOR ANY DIRECT, INDIRECT,
 * INCIDENTAL, SPECIAL, EXEMPLARY, OR CONSEQUENTIAL DAMAGES (INCLUDING, BUT
 * NOT LIMITED TO, PROCUREMENT OF SUBSTITUTE GOODS OR SERVICES; LOSS OF USE,
 * DATA, OR PROFITS; OR BUSINESS INTERRUPTION) HOWEVER CAUSED AND ON ANY
 * THEORY OF LIABILITY, WHETHER IN CONTRACT, STRICT LIABILITY, OR TORT
 * (INCLUDING NEGLIGENCE OR OTHERWISE) ARISING IN ANY WAY OUT OF THE USE OF
 * THIS SOFTWARE, EVEN IF ADVISED OF THE POSSIBILITY OF SUCH DAMAGE.
 */

/** @addtogroup init Init
 * @brief Init process for user space environment configuration.
 * @{
 */
/**
 * @file
 */

#include <stdio.h>
#include <unistd.h>
#include <stdarg.h>
#include <vfs/vfs.h>
#include <stdbool.h>
#include <errno.h>
#include <fcntl.h>
#include <sys/stat.h>
#include <task.h>
#include <malloc.h>
#include <macros.h>
#include <str.h>
#include <loc.h>
#include <str_error.h>
#include "init.h"

#define ROOT_DEVICE       "bd/initrd"
#define ROOT_MOUNT_POINT  "/"

#define LOCFS_FS_TYPE      "locfs"
#define LOCFS_MOUNT_POINT  "/loc"

#define TMPFS_FS_TYPE      "tmpfs"
#define TMPFS_MOUNT_POINT  "/tmp"

#define DATA_FS_TYPE      "fat"
#define DATA_DEVICE       "bd/ata1disk0"
#define DATA_MOUNT_POINT  "/data"

#define SRV_CONSOLE  "/srv/console"
#define APP_GETTERM  "/app/getterm"

#define SRV_COMPOSITOR  "/srv/compositor"

#define HID_INPUT              "hid/input"
#define HID_OUTPUT             "hid/output"
#define HID_COMPOSITOR_SERVER  ":0"

#define srv_start(path, ...) \
	srv_startl(path, path, ##__VA_ARGS__, NULL)

/** Print banner */
static void info_print(void)
{
	printf("%s: HelenOS init\n", NAME);
}

/** Report mount operation success */
static bool mount_report(const char *desc, const char *mntpt,
    const char *fstype, const char *dev, int rc)
{
	switch (rc) {
	case EOK:
		if (dev != NULL)
			printf("%s: %s mounted on %s (%s at %s)\n", NAME, desc, mntpt,
			    fstype, dev);
		else
			printf("%s: %s mounted on %s (%s)\n", NAME, desc, mntpt, fstype);
		break;
	case EBUSY:
		printf("%s: %s already mounted on %s\n", NAME, desc, mntpt);
		return false;
	case ELIMIT:
		printf("%s: %s limit exceeded\n", NAME, desc);
		return false;
	case ENOENT:
		printf("%s: %s unknown type (%s)\n", NAME, desc, fstype);
		return false;
	default:
		printf("%s: %s not mounted on %s (%s)\n", NAME, desc, mntpt,
		    str_error(rc));
		return false;
	}
	
	return true;
}

/** Mount root filesystem
 *
 * The operation blocks until the root filesystem
 * server is ready for mounting.
 *
 * @param[in] fstype Root filesystem type.
 *
 * @return True on success.
 * @return False on failure.
 *
 */
static bool mount_root(const char *fstype)
{
	const char *opts = "";
	
	if (str_cmp(fstype, "tmpfs") == 0)
		opts = "restore";
	
	int rc = mount(fstype, ROOT_MOUNT_POINT, ROOT_DEVICE, opts,
	    IPC_FLAG_BLOCKING, 0);
	return mount_report("Root filesystem", ROOT_MOUNT_POINT, fstype,
	    ROOT_DEVICE, rc);
}

/** Mount locfs filesystem
 *
 * The operation blocks until the locfs filesystem
 * server is ready for mounting.
 *
 * @return True on success.
 * @return False on failure.
 *
 */
static bool mount_locfs(void)
{
	int rc = mount(LOCFS_FS_TYPE, LOCFS_MOUNT_POINT, "", "",
	    IPC_FLAG_BLOCKING, 0);
	return mount_report("Location service filesystem", LOCFS_MOUNT_POINT,
	    LOCFS_FS_TYPE, NULL, rc);
}

static int srv_startl(const char *path, ...)
{
	struct stat s;
	if (stat(path, &s) == ENOENT) {
		printf("%s: Unable to stat %s\n", NAME, path);
		return ENOENT;
	}
	
	printf("%s: Starting %s\n", NAME, path);
	
	va_list ap;
	const char *arg;
	int cnt = 0;
	
	va_start(ap, path);
	do {
		arg = va_arg(ap, const char *);
		cnt++;
	} while (arg != NULL);
	va_end(ap);
	
	va_start(ap, path);
	task_id_t id;
	int rc = task_spawn(&id, path, cnt, ap);
	va_end(ap);
	
	if (rc != EOK) {
		printf("%s: Error spawning %s (%s)\n", NAME, path,
		    str_error(rc));
		return rc;
	}
	
	if (!id) {
		printf("%s: Error spawning %s (invalid task id)\n", NAME,
		    path);
		return EINVAL;
	}
	
	task_exit_t texit;
	int retval;
	rc = task_wait(id, &texit, &retval);
	if (rc != EOK) {
		printf("%s: Error waiting for %s (%s)\n", NAME, path,
		    str_error(rc));
		return rc;
	}
	
	if (texit != TASK_EXIT_NORMAL) {
		printf("%s: Server %s failed to start (unexpectedly "
		    "terminated)\n", NAME, path);
		return EINVAL;
	}
	
	if (retval != 0)
		printf("%s: Server %s failed to start (exit code %d)\n", NAME,
		    path, retval);
	
	return retval;
}

static int console(const char *isvc, const char *osvc)
{
	/* Wait for the input service to be ready */
	service_id_t service_id;
	int rc = loc_service_get_id(isvc, &service_id, IPC_FLAG_BLOCKING);
	if (rc != EOK) {
		printf("%s: Error waiting on %s (%s)\n", NAME, isvc,
		    str_error(rc));
		return rc;
	}
	
	/* Wait for the output service to be ready */
	rc = loc_service_get_id(osvc, &service_id, IPC_FLAG_BLOCKING);
	if (rc != EOK) {
		printf("%s: Error waiting on %s (%s)\n", NAME, osvc,
		    str_error(rc));
		return rc;
	}
	
	return srv_start(SRV_CONSOLE, isvc, osvc);
}

static int compositor(const char *isvc, const char *name)
{
	/* Wait for the input service to be ready */
	service_id_t service_id;
	int rc = loc_service_get_id(isvc, &service_id, IPC_FLAG_BLOCKING);
	if (rc != EOK) {
		printf("%s: Error waiting on %s (%s)\n", NAME, isvc,
		    str_error(rc));
		return rc;
	}
	
	return srv_start(SRV_COMPOSITOR, isvc, name);
}

static int gui_start(const char *app, const char *srv_name)
{
	char winreg[50];
	snprintf(winreg, sizeof(winreg), "%s%s%s", "comp", srv_name, "/winreg");
	
	printf("%s: Spawning %s %s\n", NAME, app, winreg);
	
	task_id_t id;
	int rc = task_spawnl(&id, app, app, winreg, NULL);
	if (rc != EOK) {
		printf("%s: Error spawning %s %s (%s)\n", NAME, app,
		    winreg, str_error(rc));
		return -1;
	}
	
	task_exit_t texit;
	int retval;
	rc = task_wait(id, &texit, &retval);
	if ((rc != EOK) || (texit != TASK_EXIT_NORMAL)) {
		printf("%s: Error retrieving retval from %s (%s)\n", NAME,
		    app, str_error(rc));
		return -1;
	}
	
	return retval;
}

static void getterm(const char *svc, const char *app, bool wmsg)
{
	char term[LOC_NAME_MAXLEN];
	snprintf(term, LOC_NAME_MAXLEN, "%s/%s", LOCFS_MOUNT_POINT, svc);
	
	printf("%s: Spawning %s %s %s\n", NAME, APP_GETTERM, term, app);
	
	/* Wait for the terminal service to be ready */
	service_id_t service_id;
	int rc = loc_service_get_id(svc, &service_id, IPC_FLAG_BLOCKING);
	if (rc != EOK) {
		printf("%s: Error waiting on %s (%s)\n", NAME, term,
		    str_error(rc));
		return;
	}
	
	if (wmsg) {
		rc = task_spawnl(NULL, APP_GETTERM, APP_GETTERM, "-w", term,
		    app, NULL);
		if (rc != EOK) {
			printf("%s: Error spawning %s -w %s %s (%s)\n", NAME,
			    APP_GETTERM, term, app, str_error(rc));
		}
	} else {
		rc = task_spawnl(NULL, APP_GETTERM, APP_GETTERM, term, app,
		    NULL);
		if (rc != EOK) {
			printf("%s: Error spawning %s %s %s (%s)\n", NAME,
			    APP_GETTERM, term, app, str_error(rc));
		}
	}
}

static bool mount_tmpfs(void)
{
	int rc = mount(TMPFS_FS_TYPE, TMPFS_MOUNT_POINT, "", "", 0, 0);
	return mount_report("Temporary filesystem", TMPFS_MOUNT_POINT,
	    TMPFS_FS_TYPE, NULL, rc);
}

static bool mount_data(void)
{
	int rc = mount(DATA_FS_TYPE, DATA_MOUNT_POINT, DATA_DEVICE, "wtcache", 0, 0);
	return mount_report("Data filesystem", DATA_MOUNT_POINT, DATA_FS_TYPE,
	    DATA_DEVICE, rc);
}

int main(int argc, char *argv[])
{
	info_print();
	
	if (!mount_root(STRING(RDFMT))) {
		printf("%s: Exiting\n", NAME);
		return 1;
	}
	
	/* Make sure tmpfs is running. */
	if (str_cmp(STRING(RDFMT), "tmpfs") != 0)
		srv_start("/srv/tmpfs");
	
	srv_start("/srv/locfs");
	srv_start("/srv/taskmon");
	
	if (!mount_locfs()) {
		printf("%s: Exiting\n", NAME);
		return 2;
	}
	
	mount_tmpfs();
	
	srv_start("/srv/devman");
	srv_start("/srv/apic");
	srv_start("/srv/i8259");
	srv_start("/srv/obio");
	srv_start("/srv/cuda_adb");
	srv_start("/srv/s3c24xx_uart");
	srv_start("/srv/s3c24xx_ts");
	
	srv_start("/srv/loopip");
	srv_start("/srv/ethip");
	srv_start("/srv/inetsrv");
	srv_start("/srv/tcp");
	srv_start("/srv/udp");
	
	srv_start("/srv/clipboard");
	srv_start("/srv/remcons");
	
	/*
	 * Start these synchronously so that mount_data() can be
	 * non-blocking.
	 */
#ifdef CONFIG_START_BD
	srv_start("/srv/ata_bd");
	srv_start("/srv/gxe_bd");
#endif
	
#ifdef CONFIG_MOUNT_DATA
	/* Make sure fat is running. */
	if (str_cmp(STRING(RDFMT), "fat") != 0)
		srv_start("/srv/fat");
	
	mount_data();
#else
	(void) mount_data;
#endif
	
<<<<<<< HEAD
	spawn("/srv/hound");
	switch((unsigned)CONFIG_VC_COUNT) {
	default:
	case 6:	getterm("term/vc5", "/app/bdsh", false);
	case 5: getterm("term/vc4", "/app/bdsh", false);
	case 4: getterm("term/vc3", "/app/bdsh", false);
	case 3: getterm("term/vc2", "/app/bdsh", false);
	case 2: getterm("term/vc1", "/app/bdsh", false);
	case 1: getterm("term/vc0", "/app/bdsh", true);
	}
#ifdef CONFIG_KERNEL_LOG_VC_6
	getterm("term/vc6", "/app/klog", false);
#endif
=======
	srv_start("/srv/input", HID_INPUT);
	srv_start("/srv/output", HID_OUTPUT);
	
	int rc = compositor(HID_INPUT, HID_COMPOSITOR_SERVER);
	if (rc == EOK) {
		gui_start("/app/vlaunch", HID_COMPOSITOR_SERVER);
		gui_start("/app/vterm", HID_COMPOSITOR_SERVER);
	} else {
		rc = console(HID_INPUT, HID_OUTPUT);
		if (rc == EOK) {
			getterm("term/vc0", "/app/bdsh", true);
			getterm("term/vc1", "/app/bdsh", false);
			getterm("term/vc2", "/app/bdsh", false);
			getterm("term/vc3", "/app/bdsh", false);
			getterm("term/vc4", "/app/bdsh", false);
			getterm("term/vc5", "/app/bdsh", false);
			getterm("term/vc6", "/app/klog", false);
		}
	}
>>>>>>> 005b7650
	
	return 0;
}

/** @}
 */<|MERGE_RESOLUTION|>--- conflicted
+++ resolved
@@ -381,21 +381,7 @@
 	(void) mount_data;
 #endif
 	
-<<<<<<< HEAD
-	spawn("/srv/hound");
-	switch((unsigned)CONFIG_VC_COUNT) {
-	default:
-	case 6:	getterm("term/vc5", "/app/bdsh", false);
-	case 5: getterm("term/vc4", "/app/bdsh", false);
-	case 4: getterm("term/vc3", "/app/bdsh", false);
-	case 3: getterm("term/vc2", "/app/bdsh", false);
-	case 2: getterm("term/vc1", "/app/bdsh", false);
-	case 1: getterm("term/vc0", "/app/bdsh", true);
-	}
-#ifdef CONFIG_KERNEL_LOG_VC_6
-	getterm("term/vc6", "/app/klog", false);
-#endif
-=======
+	srv_start("/srv/hound");
 	srv_start("/srv/input", HID_INPUT);
 	srv_start("/srv/output", HID_OUTPUT);
 	
@@ -406,16 +392,20 @@
 	} else {
 		rc = console(HID_INPUT, HID_OUTPUT);
 		if (rc == EOK) {
-			getterm("term/vc0", "/app/bdsh", true);
-			getterm("term/vc1", "/app/bdsh", false);
-			getterm("term/vc2", "/app/bdsh", false);
-			getterm("term/vc3", "/app/bdsh", false);
-			getterm("term/vc4", "/app/bdsh", false);
-			getterm("term/vc5", "/app/bdsh", false);
+			switch((unsigned)CONFIG_VC_COUNT) {
+			default:
+			case 6:	getterm("term/vc5", "/app/bdsh", false);
+			case 5: getterm("term/vc4", "/app/bdsh", false);
+			case 4: getterm("term/vc3", "/app/bdsh", false);
+			case 3: getterm("term/vc2", "/app/bdsh", false);
+			case 2: getterm("term/vc1", "/app/bdsh", false);
+			case 1: getterm("term/vc0", "/app/bdsh", true);
+			}
+#ifdef CONFIG_KERNEL_LOG_VC_6
 			getterm("term/vc6", "/app/klog", false);
+#endif
 		}
 	}
->>>>>>> 005b7650
 	
 	return 0;
 }
