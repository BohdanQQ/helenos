--- conflicted
+++ resolved
@@ -57,76 +57,6 @@
 /** Packet data pattern. */
 #define NETTEST2_TEXT	"Networking test 2 - transfer"
 
-<<<<<<< HEAD
-static void nettest2_print_help(void)
-{
-	printf(
-		"Network Networking test 2 aplication - UDP transfer\n" \
-		"Usage: echo [options] numeric_address\n" \
-		"Where options are:\n" \
-		"-f protocol_family | --family=protocol_family\n" \
-		"\tThe listenning socket protocol family. Only the PF_INET and PF_INET6 are supported.\n"
-		"\n" \
-		"-h | --help\n" \
-		"\tShow this application help.\n"
-		"\n" \
-		"-m count | --messages=count\n" \
-		"\tThe number of messages to send and receive per socket. The default is 10.\n" \
-		"\n" \
-		"-n sockets | --sockets=count\n" \
-		"\tThe number of sockets to use. The default is 10.\n" \
-		"\n" \
-		"-p port_number | --port=port_number\n" \
-		"\tThe port number the application should send messages to. The default is 7.\n" \
-		"\n" \
-		"-s packet_size | --size=packet_size\n" \
-		"\tThe packet data size the application sends. The default is 29 bytes.\n" \
-		"\n" \
-		"-v | --verbose\n" \
-		"\tShow all output messages.\n"
-	);
-}
-
-/** Refreshes the data.
- *
- * Fills the data block with the NETTEST1_TEXT pattern.
- *
- * @param[out] data The data block.
- * @param[in] size The data block size in bytes.
- */
-static void nettest2_refresh_data(char *data, size_t size)
-{
-	size_t length;
-
-	// fill the data
-	length = 0;
-	while (size > length + sizeof(NETTEST2_TEXT) - 1) {
-		memcpy(data + length, NETTEST2_TEXT, sizeof(NETTEST2_TEXT) - 1);
-		length += sizeof(NETTEST2_TEXT) - 1;
-	}
-	memcpy(data + length, NETTEST2_TEXT, size - length);
-	data[size] = '\0';
-}
-
-
-int main(int argc, char *argv[])
-{
-	ERROR_DECLARE;
-
-	size_t size = 28;
-	int verbose = 0;
-	sock_type_t type = SOCK_DGRAM;
-	int sockets = 10;
-	int messages = 10;
-	int family = PF_INET;
-	uint16_t port = 7;
-
-	socklen_t max_length = sizeof(struct sockaddr_in6);
-	uint8_t address_data[max_length];
-	struct sockaddr *address = (struct sockaddr *) address_data;
-	struct sockaddr_in *address_in = (struct sockaddr_in *) address;
-	struct sockaddr_in6 *address_in6 = (struct sockaddr_in6 *) address;
-=======
 static size_t size;
 static bool verbose;
 static sock_type_t type;
@@ -297,85 +227,15 @@
 	struct sockaddr *address;
 	struct sockaddr_in *address_in;
 	struct sockaddr_in6 *address_in6;
->>>>>>> 3da12d74
 	socklen_t addrlen;
 	uint8_t *address_start;
 
 	int *socket_ids;
 	char *data;
-<<<<<<< HEAD
-	int value;
-=======
->>>>>>> 3da12d74
 	int index;
 	struct timeval time_before;
 	struct timeval time_after;
 
-<<<<<<< HEAD
-	// parse the command line arguments
-	// stop before the last argument if it does not start with the minus sign ('-')
-	for (index = 1; (index < argc - 1) || ((index == argc - 1) && (argv[index][0] == '-')); ++ index) {
-		// options should start with the minus sign ('-')
-		if (argv[index][0] == '-') {
-			switch(argv[index][1]){
-			// short options with only one letter
-			case 'f':
-				ERROR_PROPAGATE(arg_parse_name_int(argc, argv, &index, &family, 0, socket_parse_protocol_family));
-				break;
-			case 'h':
-				nettest2_print_help();
-				return EOK;
-				break;
-			case 'm':
-				ERROR_PROPAGATE(arg_parse_int(argc, argv, &index, &messages, 0));
-				break;
-			case 'n':
-				ERROR_PROPAGATE(arg_parse_int(argc, argv, &index, &sockets, 0));
-				break;
-			case 'p':
-				ERROR_PROPAGATE(arg_parse_int(argc, argv, &index, &value, 0));
-				port = (uint16_t) value;
-				break;
-			case 's':
-				ERROR_PROPAGATE(arg_parse_int(argc, argv, &index, &value, 0));
-				size = (value >= 0) ? (size_t) value : 0;
-				break;
-			case 't':
-				ERROR_PROPAGATE(arg_parse_name_int(argc, argv, &index, &value, 0, socket_parse_socket_type));
-				type = (sock_type_t) value;
-				break;
-			case 'v':
-				verbose = 1;
-				break;
-			// long options with the double minus sign ('-')
-			case '-':
-				if (str_lcmp(argv[index] + 2, "family=", 7) == 0) {
-					ERROR_PROPAGATE(arg_parse_name_int(argc, argv, &index, &family, 9, socket_parse_protocol_family));
-				} else if (str_lcmp(argv[index] + 2, "help", 5) == 0) {
-					nettest2_print_help();
-					return EOK;
-				} else if (str_lcmp(argv[index] + 2, "messages=", 6) == 0) {
-					ERROR_PROPAGATE(arg_parse_int(argc, argv, &index, &messages, 8));
-				} else if (str_lcmp(argv[index] + 2, "sockets=", 6) == 0) {
-					ERROR_PROPAGATE(arg_parse_int(argc, argv, &index, &sockets, 8));
-				} else if (str_lcmp(argv[index] + 2, "port=", 5) == 0) {
-					ERROR_PROPAGATE(arg_parse_int(argc, argv, &index, &value, 7));
-					port = (uint16_t) value;
-				} else if (str_lcmp(argv[index] + 2, "type=", 5) == 0) {
-					ERROR_PROPAGATE(arg_parse_name_int(argc, argv, &index, &value, 7, socket_parse_socket_type));
-					type = (sock_type_t) value;
-				} else if (str_lcmp(argv[index] + 2, "verbose", 8) == 0) {
-					verbose = 1;
-				} else {
-					nettest2_print_help();
-					return EINVAL;
-				}
-				break;
-			default:
-				nettest2_print_help();
-				return EINVAL;
-			}
-=======
 	int rc;
 
 	size = 28;
@@ -404,18 +264,13 @@
 			rc = nettest2_parse_opt(argc, argv, &index);
 			if (rc != EOK)
 				return rc;
->>>>>>> 3da12d74
 		} else {
 			nettest2_print_help();
 			return EINVAL;
 		}
 	}
 
-<<<<<<< HEAD
-	// if not before the last argument containing the address
-=======
 	/* If not before the last argument containing the address */
->>>>>>> 3da12d74
 	if (index >= argc) {
 		printf("Command line error: missing address\n");
 		nettest2_print_help();
@@ -424,10 +279,7 @@
 
 	/* Prepare the address buffer */
 	bzero(address_data, max_length);
-<<<<<<< HEAD
-=======
-
->>>>>>> 3da12d74
+
 	switch (family) {
 	case PF_INET:
 		address_in->sin_family = AF_INET;
@@ -446,17 +298,6 @@
 		return EAFNOSUPPORT;
 	}
 
-<<<<<<< HEAD
-	// parse the last argument which should contain the address
-	if (ERROR_OCCURRED(inet_pton(family, argv[argc - 1], address_start))) {
-		fprintf(stderr, "Address parse error %d\n", ERROR_CODE);
-		return ERROR_CODE;
-	}
-
-	// check the buffer size
-	if (size <= 0) {
-		fprintf(stderr, "Data buffer size too small (%d). Using 1024 bytes instead.\n", size);
-=======
 	/* Parse the last argument which should contain the address. */
 	rc = inet_pton(family, argv[argc - 1], address_start);
 	if (rc != EOK) {
@@ -468,7 +309,6 @@
 	if (size <= 0) {
 		fprintf(stderr, "Data buffer size too small (%d). Using 1024 "
 		    "bytes instead.\n", size);
->>>>>>> 3da12d74
 		size = 1024;
 	}
 
@@ -482,11 +322,6 @@
 		return ENOMEM;
 	}
 
-<<<<<<< HEAD
-	// check the socket count
-	if (sockets <= 0) {
-		fprintf(stderr, "Socket count too small (%d). Using 2 instead.\n", sockets);
-=======
 	/* Fill buffer with a pattern. */
 	nettest2_fill_buffer(data, size);
 
@@ -494,7 +329,6 @@
 	if (sockets <= 0) {
 		fprintf(stderr, "Socket count too small (%d). Using "
 		    "2 instead.\n", sockets);
->>>>>>> 3da12d74
 		sockets = 2;
 	}
 
@@ -516,31 +350,20 @@
 	if (rc != EOK)
 		return rc;
 
-<<<<<<< HEAD
-	if (type == SOCK_STREAM)
-		ERROR_PROPAGATE(sockets_connect(verbose, socket_ids, sockets, address, addrlen));
-=======
 	if (type == SOCK_STREAM) {
 		rc = sockets_connect(verbose, socket_ids, sockets,
 		    address, addrlen);
 		if (rc != EOK)
 			return rc;
 	}
->>>>>>> 3da12d74
 
 	if (verbose)
 		printf("\n");
 
-<<<<<<< HEAD
-	if (ERROR_OCCURRED(gettimeofday(&time_before, NULL))) {
-		fprintf(stderr, "Get time of day error %d\n", ERROR_CODE);
-		return ERROR_CODE;
-=======
 	rc = gettimeofday(&time_before, NULL);
 	if (rc != EOK) {
 		fprintf(stderr, "Get time of day error %d\n", rc);
 		return rc;
->>>>>>> 3da12d74
 	}
 
 	rc = sockets_sendto_recvfrom(verbose, socket_ids, sockets, address,
@@ -548,16 +371,10 @@
 	if (rc != EOK)
 		return rc;
 
-<<<<<<< HEAD
-	if (ERROR_OCCURRED(gettimeofday(&time_after, NULL))) {
-		fprintf(stderr, "Get time of day error %d\n", ERROR_CODE);
-		return ERROR_CODE;
-=======
 	rc = gettimeofday(&time_after, NULL);
 	if (rc != EOK) {
 		fprintf(stderr, "Get time of day error %d\n", rc);
 		return rc;
->>>>>>> 3da12d74
 	}
 
 	if (verbose)
@@ -566,16 +383,10 @@
 	printf("sendto + recvfrom tested in %d microseconds\n",
 	    tv_sub(&time_after, &time_before));
 
-<<<<<<< HEAD
-	if (ERROR_OCCURRED(gettimeofday(&time_before, NULL))) {
-		fprintf(stderr, "Get time of day error %d\n", ERROR_CODE);
-		return ERROR_CODE;
-=======
 	rc = gettimeofday(&time_before, NULL);
 	if (rc != EOK) {
 		fprintf(stderr, "Get time of day error %d\n", rc);
 		return rc;
->>>>>>> 3da12d74
 	}
 
 	rc = sockets_sendto(verbose, socket_ids, sockets, address, addrlen,
@@ -583,11 +394,6 @@
 	if (rc != EOK)
 		return rc;
 
-<<<<<<< HEAD
-	if (ERROR_OCCURRED(gettimeofday(&time_after, NULL))) {
-		fprintf(stderr, "Get time of day error %d\n", ERROR_CODE);
-		return ERROR_CODE;
-=======
 	rc = sockets_recvfrom(verbose, socket_ids, sockets, address, &addrlen,
 	    data, size, messages);
 	if (rc != EOK)
@@ -597,7 +403,6 @@
 	if (rc != EOK) {
 		fprintf(stderr, "Get time of day error %d\n", rc);
 		return rc;
->>>>>>> 3da12d74
 	}
 
 	if (verbose)
