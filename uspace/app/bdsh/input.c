--- conflicted
+++ resolved
@@ -191,12 +191,11 @@
 		}
 		new_iostate.stdout = to;
 	}
-<<<<<<< HEAD
-
-	if (str_cmp(actual_cmd[0], "batch") == 0 && actual_cmd[1] != NULL) {
-		FILE *batch = fopen(actual_cmd[1], "r");
+
+	if (str_cmp(cmd[0], "batch") == 0 && cmd[1] != NULL) {
+		FILE *batch = fopen(cmd[1], "r");
 		if (batch == NULL) {
-			printf("Cannot open file %s\n", actual_cmd[1]);
+			printf("Cannot open file %s\n", cmd[1]);
 			rc = errno;
 		} else {
 			cliuser_t fusr;
@@ -234,12 +233,8 @@
 			fclose(batch);
 		}
 	} else {
-		rc = run_command(actual_cmd, usr, &new_iostate);
-	}	
-=======
-	
-	rc = run_command(cmd, usr, &new_iostate);
->>>>>>> a0fc4be7
+		rc = run_command(cmd, usr, &new_iostate);
+	}
 	
 finit_with_files:
 	if (from != NULL) {
