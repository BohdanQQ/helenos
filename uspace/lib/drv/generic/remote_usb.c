/*
 * Copyright (c) 2010 Vojtech Horky
 * Copyright (c) 2011 Jan Vesely
 * All rights reserved.
 *
 * Redistribution and use in source and binary forms, with or without
 * modification, are permitted provided that the following conditions
 * are met:
 *
 * - Redistributions of source code must retain the above copyright
 *   notice, this list of conditions and the following disclaimer.
 * - Redistributions in binary form must reproduce the above copyright
 *   notice, this list of conditions and the following disclaimer in the
 *   documentation and/or other materials provided with the distribution.
 * - The name of the author may not be used to endorse or promote products
 *   derived from this software without specific prior written permission.
 *
 * THIS SOFTWARE IS PROVIDED BY THE AUTHOR ``AS IS'' AND ANY EXPRESS OR
 * IMPLIED WARRANTIES, INCLUDING, BUT NOT LIMITED TO, THE IMPLIED WARRANTIES
 * OF MERCHANTABILITY AND FITNESS FOR A PARTICULAR PURPOSE ARE DISCLAIMED.
 * IN NO EVENT SHALL THE AUTHOR BE LIABLE FOR ANY DIRECT, INDIRECT,
 * INCIDENTAL, SPECIAL, EXEMPLARY, OR CONSEQUENTIAL DAMAGES (INCLUDING, BUT
 * NOT LIMITED TO, PROCUREMENT OF SUBSTITUTE GOODS OR SERVICES; LOSS OF USE,
 * DATA, OR PROFITS; OR BUSINESS INTERRUPTION) HOWEVER CAUSED AND ON ANY
 * THEORY OF LIABILITY, WHETHER IN CONTRACT, STRICT LIABILITY, OR TORT
 * (INCLUDING NEGLIGENCE OR OTHERWISE) ARISING IN ANY WAY OUT OF THE USE OF
 * THIS SOFTWARE, EVEN IF ADVISED OF THE POSSIBILITY OF SUCH DAMAGE.
 */

/** @addtogroup libdrv
 * @{
 */
/** @file
 */

#include <async.h>
#include <assert.h>
#include <macros.h>
#include <errno.h>
#include <devman.h>
#include <usb/host/usb_transfer_batch.h>

#include "usb_iface.h"
#include "ddf/driver.h"


usb_dev_session_t *usb_dev_connect(devman_handle_t handle)
{
	return devman_device_connect(handle, IPC_FLAG_BLOCKING);
}

usb_dev_session_t *usb_dev_connect_to_self(ddf_dev_t *dev)
{
	return devman_parent_device_connect(ddf_dev_get_handle(dev), IPC_FLAG_BLOCKING);
}

void usb_dev_disconnect(usb_dev_session_t *sess)
{
	if (sess)
		async_hangup(sess);
}

typedef enum {
	IPC_M_USB_GET_MY_INTERFACE,
	IPC_M_USB_GET_MY_DEVICE_HANDLE,
} usb_iface_funcs_t;

/** Tell interface number given device can use.
 * @param[in] exch IPC communication exchange
 * @param[in] handle Id of the device
 * @param[out] usb_iface Assigned USB interface
 * @return Error code.
 */
int usb_get_my_interface(async_exch_t *exch, int *usb_iface)
{
	if (!exch)
		return EBADMEM;
	sysarg_t iface_no;
	const int ret = async_req_1_1(exch, DEV_IFACE_ID(USB_DEV_IFACE),
	    IPC_M_USB_GET_MY_INTERFACE, &iface_no);
	if (ret == EOK && usb_iface)
		*usb_iface = (int)iface_no;
	return ret;
}

/** Tell devman handle of the usb device function.
 *
 * @param[in]  exch   IPC communication exchange
 * @param[out] handle devman handle of the HC used by the target device.
 *
 * @return Error code.
 *
 */
int usb_get_my_device_handle(async_exch_t *exch, devman_handle_t *handle)
{
	devman_handle_t h = 0;
	const int ret = async_req_1_1(exch, DEV_IFACE_ID(USB_DEV_IFACE),
	    IPC_M_USB_GET_MY_DEVICE_HANDLE, &h);
	if (ret == EOK && handle)
		*handle = (devman_handle_t)h;
	return ret;
}

<<<<<<< HEAD
=======
/** Reserve default USB address.
 * @param[in] exch IPC communication exchange
 * @param[in] speed Communication speed of the newly attached device
 * @return Error code.
 */
int usb_reserve_default_address(async_exch_t *exch, usb_speed_t speed)
{
	if (!exch)
		return EBADMEM;
	return async_req_2_0(exch, DEV_IFACE_ID(USB_DEV_IFACE),
	    IPC_M_USB_RESERVE_DEFAULT_ADDRESS, speed);
}

/** Release default USB address.
 *
 * @param[in] exch IPC communication exchange
 *
 * @return Error code.
 *
 */
int usb_release_default_address(async_exch_t *exch)
{
	if (!exch)
		return EBADMEM;
	return async_req_1_0(exch, DEV_IFACE_ID(USB_DEV_IFACE),
	    IPC_M_USB_RELEASE_DEFAULT_ADDRESS);
}

/** Trigger USB device enumeration
 *
 * @param[in]  exch   IPC communication exchange
 * @param[out] handle Identifier of the newly added device (if successful)
 *
 * @return Error code.
 *
 */
int usb_device_enumerate(async_exch_t *exch, unsigned port)
{
	if (!exch)
		return EBADMEM;
	const int ret = async_req_2_0(exch, DEV_IFACE_ID(USB_DEV_IFACE),
	    IPC_M_USB_DEVICE_ENUMERATE, port);
	return ret;
}

/** Trigger USB device enumeration
 *
 * @param[in] exch   IPC communication exchange
 * @param[in] handle Identifier of the device
 *
 * @return Error code.
 *
 */
int usb_device_remove(async_exch_t *exch, unsigned port)
{
	if (!exch)
		return EBADMEM;
	return async_req_2_0(exch, DEV_IFACE_ID(USB_DEV_IFACE),
	    IPC_M_USB_DEVICE_REMOVE, port);
}

static_assert(sizeof(sysarg_t) >= 4);

typedef union {
	uint8_t arr[sizeof(sysarg_t)];
	sysarg_t arg;
} pack8_t;

int usb_register_endpoint(async_exch_t *exch, usb_endpoint_t endpoint,
    usb_transfer_type_t type, usb_direction_t direction,
    size_t mps, unsigned packets, unsigned interval)
{
	if (!exch)
		return EBADMEM;
	pack8_t pack;
	pack.arr[0] = type;
	pack.arr[1] = direction;
	pack.arr[2] = interval;
	pack.arr[3] = packets;

	return async_req_4_0(exch, DEV_IFACE_ID(USB_DEV_IFACE),
	    IPC_M_USB_REGISTER_ENDPOINT, endpoint, pack.arg, mps);

}

int usb_unregister_endpoint(async_exch_t *exch, usb_endpoint_t endpoint,
    usb_direction_t direction)
{
	if (!exch)
		return EBADMEM;
	return async_req_3_0(exch, DEV_IFACE_ID(USB_DEV_IFACE),
	    IPC_M_USB_UNREGISTER_ENDPOINT, endpoint, direction);
}

int usb_read(async_exch_t *exch, usb_endpoint_t endpoint, uint64_t setup,
    void *data, size_t size, size_t *rec_size)
{
	if (!exch)
		return EBADMEM;

	if (size == 0 && setup == 0)
		return EOK;

	/* Make call identifying target USB device and type of transfer. */
	aid_t opening_request = async_send_4(exch,
	    DEV_IFACE_ID(USB_DEV_IFACE), IPC_M_USB_READ, endpoint,
	    (setup & UINT32_MAX), (setup >> 32), NULL);

	if (opening_request == 0) {
		return ENOMEM;
	}

	/* Retrieve the data. */
	ipc_call_t data_request_call;
	aid_t data_request =
	    async_data_read(exch, data, size, &data_request_call);

	if (data_request == 0) {
		// FIXME: How to let the other side know that we want to abort?
		async_forget(opening_request);
		return ENOMEM;
	}

	/* Wait for the answer. */
	sysarg_t data_request_rc;
	sysarg_t opening_request_rc;
	async_wait_for(data_request, &data_request_rc);
	async_wait_for(opening_request, &opening_request_rc);

	if (data_request_rc != EOK) {
		/* Prefer the return code of the opening request. */
		if (opening_request_rc != EOK) {
			return (int) opening_request_rc;
		} else {
			return (int) data_request_rc;
		}
	}
	if (opening_request_rc != EOK) {
		return (int) opening_request_rc;
	}

	*rec_size = IPC_GET_ARG2(data_request_call);
	return EOK;
}

int usb_write(async_exch_t *exch, usb_endpoint_t endpoint, uint64_t setup,
    const void *data, size_t size)
{
	if (!exch)
		return EBADMEM;

	if (size == 0 && setup == 0)
		return EOK;

	aid_t opening_request = async_send_5(exch,
	    DEV_IFACE_ID(USB_DEV_IFACE), IPC_M_USB_WRITE, endpoint, size,
	    (setup & UINT32_MAX), (setup >> 32), NULL);

	if (opening_request == 0) {
		return ENOMEM;
	}

	/* Send the data if any. */
	if (size > 0) {
		const int ret = async_data_write_start(exch, data, size);
		if (ret != EOK) {
			async_forget(opening_request);
			return ret;
		}
	}

	/* Wait for the answer. */
	sysarg_t opening_request_rc;
	async_wait_for(opening_request, &opening_request_rc);

	return (int) opening_request_rc;
}

>>>>>>> d2d142af
static void remote_usb_get_my_interface(ddf_fun_t *, void *, ipc_callid_t, ipc_call_t *);
static void remote_usb_get_my_device_handle(ddf_fun_t *, void *, ipc_callid_t, ipc_call_t *);

/** Remote USB interface operations. */
static const remote_iface_func_ptr_t remote_usb_iface_ops [] = {
	[IPC_M_USB_GET_MY_INTERFACE] = remote_usb_get_my_interface,
	[IPC_M_USB_GET_MY_DEVICE_HANDLE] = remote_usb_get_my_device_handle,
};

/** Remote USB interface structure.
 */
const remote_iface_t remote_usb_iface = {
	.method_count = ARRAY_SIZE(remote_usb_iface_ops),
	.methods = remote_usb_iface_ops,
};

void remote_usb_get_my_interface(ddf_fun_t *fun, void *iface,
    ipc_callid_t callid, ipc_call_t *call)
{
	const usb_iface_t *usb_iface = (usb_iface_t *) iface;

	if (usb_iface->get_my_interface == NULL) {
		async_answer_0(callid, ENOTSUP);
		return;
	}

	int iface_no;
	const int ret = usb_iface->get_my_interface(fun, &iface_no);
	if (ret != EOK) {
		async_answer_0(callid, ret);
	} else {
		async_answer_1(callid, EOK, iface_no);
	}
}

void remote_usb_get_my_device_handle(ddf_fun_t *fun, void *iface,
    ipc_callid_t callid, ipc_call_t *call)
{
	const usb_iface_t *usb_iface = (usb_iface_t *) iface;

	if (usb_iface->get_my_device_handle == NULL) {
		async_answer_0(callid, ENOTSUP);
		return;
	}

	devman_handle_t handle;
	const int ret = usb_iface->get_my_device_handle(fun, &handle);
	if (ret != EOK) {
		async_answer_0(callid, ret);
	}

	async_answer_1(callid, EOK, (sysarg_t) handle);
}

/**
 * @}
 */<|MERGE_RESOLUTION|>--- conflicted
+++ resolved
@@ -38,7 +38,6 @@
 #include <macros.h>
 #include <errno.h>
 #include <devman.h>
-#include <usb/host/usb_transfer_batch.h>
 
 #include "usb_iface.h"
 #include "ddf/driver.h"
@@ -101,187 +100,6 @@
 	return ret;
 }
 
-<<<<<<< HEAD
-=======
-/** Reserve default USB address.
- * @param[in] exch IPC communication exchange
- * @param[in] speed Communication speed of the newly attached device
- * @return Error code.
- */
-int usb_reserve_default_address(async_exch_t *exch, usb_speed_t speed)
-{
-	if (!exch)
-		return EBADMEM;
-	return async_req_2_0(exch, DEV_IFACE_ID(USB_DEV_IFACE),
-	    IPC_M_USB_RESERVE_DEFAULT_ADDRESS, speed);
-}
-
-/** Release default USB address.
- *
- * @param[in] exch IPC communication exchange
- *
- * @return Error code.
- *
- */
-int usb_release_default_address(async_exch_t *exch)
-{
-	if (!exch)
-		return EBADMEM;
-	return async_req_1_0(exch, DEV_IFACE_ID(USB_DEV_IFACE),
-	    IPC_M_USB_RELEASE_DEFAULT_ADDRESS);
-}
-
-/** Trigger USB device enumeration
- *
- * @param[in]  exch   IPC communication exchange
- * @param[out] handle Identifier of the newly added device (if successful)
- *
- * @return Error code.
- *
- */
-int usb_device_enumerate(async_exch_t *exch, unsigned port)
-{
-	if (!exch)
-		return EBADMEM;
-	const int ret = async_req_2_0(exch, DEV_IFACE_ID(USB_DEV_IFACE),
-	    IPC_M_USB_DEVICE_ENUMERATE, port);
-	return ret;
-}
-
-/** Trigger USB device enumeration
- *
- * @param[in] exch   IPC communication exchange
- * @param[in] handle Identifier of the device
- *
- * @return Error code.
- *
- */
-int usb_device_remove(async_exch_t *exch, unsigned port)
-{
-	if (!exch)
-		return EBADMEM;
-	return async_req_2_0(exch, DEV_IFACE_ID(USB_DEV_IFACE),
-	    IPC_M_USB_DEVICE_REMOVE, port);
-}
-
-static_assert(sizeof(sysarg_t) >= 4);
-
-typedef union {
-	uint8_t arr[sizeof(sysarg_t)];
-	sysarg_t arg;
-} pack8_t;
-
-int usb_register_endpoint(async_exch_t *exch, usb_endpoint_t endpoint,
-    usb_transfer_type_t type, usb_direction_t direction,
-    size_t mps, unsigned packets, unsigned interval)
-{
-	if (!exch)
-		return EBADMEM;
-	pack8_t pack;
-	pack.arr[0] = type;
-	pack.arr[1] = direction;
-	pack.arr[2] = interval;
-	pack.arr[3] = packets;
-
-	return async_req_4_0(exch, DEV_IFACE_ID(USB_DEV_IFACE),
-	    IPC_M_USB_REGISTER_ENDPOINT, endpoint, pack.arg, mps);
-
-}
-
-int usb_unregister_endpoint(async_exch_t *exch, usb_endpoint_t endpoint,
-    usb_direction_t direction)
-{
-	if (!exch)
-		return EBADMEM;
-	return async_req_3_0(exch, DEV_IFACE_ID(USB_DEV_IFACE),
-	    IPC_M_USB_UNREGISTER_ENDPOINT, endpoint, direction);
-}
-
-int usb_read(async_exch_t *exch, usb_endpoint_t endpoint, uint64_t setup,
-    void *data, size_t size, size_t *rec_size)
-{
-	if (!exch)
-		return EBADMEM;
-
-	if (size == 0 && setup == 0)
-		return EOK;
-
-	/* Make call identifying target USB device and type of transfer. */
-	aid_t opening_request = async_send_4(exch,
-	    DEV_IFACE_ID(USB_DEV_IFACE), IPC_M_USB_READ, endpoint,
-	    (setup & UINT32_MAX), (setup >> 32), NULL);
-
-	if (opening_request == 0) {
-		return ENOMEM;
-	}
-
-	/* Retrieve the data. */
-	ipc_call_t data_request_call;
-	aid_t data_request =
-	    async_data_read(exch, data, size, &data_request_call);
-
-	if (data_request == 0) {
-		// FIXME: How to let the other side know that we want to abort?
-		async_forget(opening_request);
-		return ENOMEM;
-	}
-
-	/* Wait for the answer. */
-	sysarg_t data_request_rc;
-	sysarg_t opening_request_rc;
-	async_wait_for(data_request, &data_request_rc);
-	async_wait_for(opening_request, &opening_request_rc);
-
-	if (data_request_rc != EOK) {
-		/* Prefer the return code of the opening request. */
-		if (opening_request_rc != EOK) {
-			return (int) opening_request_rc;
-		} else {
-			return (int) data_request_rc;
-		}
-	}
-	if (opening_request_rc != EOK) {
-		return (int) opening_request_rc;
-	}
-
-	*rec_size = IPC_GET_ARG2(data_request_call);
-	return EOK;
-}
-
-int usb_write(async_exch_t *exch, usb_endpoint_t endpoint, uint64_t setup,
-    const void *data, size_t size)
-{
-	if (!exch)
-		return EBADMEM;
-
-	if (size == 0 && setup == 0)
-		return EOK;
-
-	aid_t opening_request = async_send_5(exch,
-	    DEV_IFACE_ID(USB_DEV_IFACE), IPC_M_USB_WRITE, endpoint, size,
-	    (setup & UINT32_MAX), (setup >> 32), NULL);
-
-	if (opening_request == 0) {
-		return ENOMEM;
-	}
-
-	/* Send the data if any. */
-	if (size > 0) {
-		const int ret = async_data_write_start(exch, data, size);
-		if (ret != EOK) {
-			async_forget(opening_request);
-			return ret;
-		}
-	}
-
-	/* Wait for the answer. */
-	sysarg_t opening_request_rc;
-	async_wait_for(opening_request, &opening_request_rc);
-
-	return (int) opening_request_rc;
-}
-
->>>>>>> d2d142af
 static void remote_usb_get_my_interface(ddf_fun_t *, void *, ipc_callid_t, ipc_call_t *);
 static void remote_usb_get_my_device_handle(ddf_fun_t *, void *, ipc_callid_t, ipc_call_t *);
 
