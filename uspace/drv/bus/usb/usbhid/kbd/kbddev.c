--- conflicted
+++ resolved
@@ -99,7 +99,7 @@
 };
 
 const char *HID_KBD_FUN_NAME = "keyboard";
-const char *HID_KBD_CATEGORY = "keyboard";
+const char *HID_KBD_CATEGORY_NAME = "keyboard";
 
 static void usb_kbd_set_led(usb_hid_dev_t *hid_dev, usb_kbd_t *kbd_dev);
 
@@ -477,7 +477,6 @@
 	usb_kbd_check_key_changes(hid_dev, kbd_dev);
 }
 
-<<<<<<< HEAD
 /* HID/KBD structure manipulation                                             */
 
 static int kbd_dev_init(usb_kbd_t *kbd_dev, usb_hid_dev_t *hid_dev)
@@ -485,71 +484,6 @@
 	assert(kbd_dev);
 	assert(hid_dev);
 
-=======
-/* API functions                                                              */
-
-/**
- * Initialization of the USB/HID keyboard structure.
- *
- * This functions initializes required structures from the device's descriptors.
- *
- * During initialization, the keyboard is switched into boot protocol, the idle
- * rate is set to 0 (infinity), resulting in the keyboard only reporting event
- * when a key is pressed or released. Finally, the LED lights are turned on 
- * according to the default setup of lock keys.
- *
- * @note By default, the keyboards is initialized with Num Lock turned on and 
- *       other locks turned off.
- *
- * @param kbd_dev Keyboard device structure to be initialized.
- * @param dev DDF device structure of the keyboard.
- *
- * @retval EOK if successful.
- * @retval EINVAL if some parameter is not given.
- * @return Other value inherited from function usbhid_dev_init().
- */
-int usb_kbd_init(usb_hid_dev_t *hid_dev, void **data)
-{
-	ddf_fun_t *fun = NULL;
-	usb_kbd_t *kbd_dev = NULL;
-	usb_hid_report_path_t *path = NULL;
-	bool bound = false;
-	fid_t fid = 0;
-	int rc;
-
-	usb_log_debug("Initializing HID/KBD structure...\n");
-
-	if (hid_dev == NULL) {
-		usb_log_error(
-		    "Failed to init keyboard structure: no structure given.\n");
-		rc = EINVAL;
-		goto error;
-	}
-
-	/* Create the exposed function. */
-	usb_log_debug("Creating DDF function %s...\n", HID_KBD_FUN_NAME);
-	fun = ddf_fun_create(hid_dev->usb_dev->ddf_dev, fun_exposed,
-	    HID_KBD_FUN_NAME);
-	if (fun == NULL) {
-		usb_log_error("Could not create DDF function node.\n");
-		rc = ENOMEM;
-		goto error;
-	}
-
-	/* Store the initialized HID device and HID ops
-	 * to the DDF function. */
-	ddf_fun_set_ops(fun, &kbdops);
-
-	kbd_dev = ddf_fun_data_alloc(fun, sizeof(usb_kbd_t));
-	if (kbd_dev == NULL) {
-		usb_log_error("Failed to allocate KBD device structure.\n");
-		rc = ENOMEM;
-		goto error;
-	}
-
-	kbd_dev->fun = fun;
-
->>>>>>> 105d8d64
 	/* Default values */
 	fibril_mutex_initialize(&kbd_dev->repeat_mtx);
 	kbd_dev->initialized = USB_KBD_STATUS_UNINITIALIZED;
@@ -565,17 +499,20 @@
 	kbd_dev->repeat.delay_between = DEFAULT_REPEAT_DELAY;
 
 	// TODO: make more general
-	path = usb_hid_report_path();
+	usb_hid_report_path_t *path = usb_hid_report_path();
 	if (path == NULL) {
 		usb_log_error("Failed to create kbd report path.\n");
-		rc = ENOMEM;
-		goto error;
-	}
-
-	rc = usb_hid_report_path_append_item(path, USB_HIDUT_PAGE_KEYBOARD, 0);
-	if (rc != EOK) {
+		usb_kbd_destroy(kbd_dev);
+		return ENOMEM;
+	}
+
+	int ret =
+	    usb_hid_report_path_append_item(path, USB_HIDUT_PAGE_KEYBOARD, 0);
+	if (ret != EOK) {
 		usb_log_error("Failed to append item to kbd report path.\n");
-		goto error;
+		usb_hid_report_path_free(path);
+		usb_kbd_destroy(kbd_dev);
+		return ret;
 	}
 
 	usb_hid_report_path_set_report_id(path, 0);
@@ -584,22 +521,21 @@
 	    usb_hid_report_size(&hid_dev->report, 0, USB_HID_REPORT_TYPE_INPUT);
 
 	usb_hid_report_path_free(path);
-	path = NULL;
 
 	usb_log_debug("Size of the input report: %zu\n", kbd_dev->key_count);
 
 	kbd_dev->keys = calloc(kbd_dev->key_count, sizeof(int32_t));
 	if (kbd_dev->keys == NULL) {
 		usb_log_error("Failed to allocate key buffer.\n");
-		rc = ENOMEM;
-		goto error;
+		usb_kbd_destroy(kbd_dev);
+		return ENOMEM;
 	}
 
 	kbd_dev->keys_old = calloc(kbd_dev->key_count, sizeof(int32_t));
 	if (kbd_dev->keys_old == NULL) {
 		usb_log_error("Failed to allocate old_key buffer.\n");
-		rc = ENOMEM;
-		goto error;
+		usb_kbd_destroy(kbd_dev);
+		return ENOMEM;
 	}
 
 	/* Output report */
@@ -608,8 +544,8 @@
 	    &kbd_dev->output_size, 0);
 	if (kbd_dev->output_buffer == NULL) {
 		usb_log_error("Error creating output report buffer.\n");
-		rc = ENOMEM;
-		goto error;
+		usb_kbd_destroy(kbd_dev);
+		return ENOMEM;
 	}
 
 	usb_log_debug("Output buffer size: %zu\n", kbd_dev->output_size);
@@ -617,15 +553,16 @@
 	kbd_dev->led_path = usb_hid_report_path();
 	if (kbd_dev->led_path == NULL) {
 		usb_log_error("Failed to create kbd led report path.\n");
-		rc = ENOMEM;
-		goto error;
-	}
-
-	rc = usb_hid_report_path_append_item(
+		usb_kbd_destroy(kbd_dev);
+		return ENOMEM;
+	}
+
+	ret = usb_hid_report_path_append_item(
 	    kbd_dev->led_path, USB_HIDUT_PAGE_LED, 0);
-	if (rc != EOK) {
+	if (ret != EOK) {
 		usb_log_error("Failed to append to kbd/led report path.\n");
-		goto error;
+		usb_kbd_destroy(kbd_dev);
+		return ret;
 	}
 
 	kbd_dev->led_output_size = usb_hid_report_size(
@@ -637,8 +574,8 @@
 	kbd_dev->led_data = calloc(kbd_dev->led_output_size, sizeof(int32_t));
 	if (kbd_dev->led_data == NULL) {
 		usb_log_error("Error creating buffer for LED output report.\n");
-		rc = ENOMEM;
-		goto error;
+		usb_kbd_destroy(kbd_dev);
+		return ENOMEM;
 	}
 
 	/* Set LEDs according to initial setup.
@@ -648,21 +585,10 @@
 	usbhid_req_set_idle(usb_device_get_default_pipe(hid_dev->usb_dev),
 	    usb_device_get_iface_number(hid_dev->usb_dev), IDLE_RATE);
 
-<<<<<<< HEAD
-=======
-	/* Create new fibril for auto-repeat. */
-	fid = fibril_create(usb_kbd_repeat_fibril, kbd_dev);
-	if (fid == 0) {
-		usb_log_error("Failed to start fibril for KBD auto-repeat");
-		rc = ENOMEM;
-		goto error;
-	}
->>>>>>> 105d8d64
 
 	kbd_dev->initialized = USB_KBD_STATUS_INITIALIZED;
 	usb_log_debug("HID/KBD device structure initialized.\n");
 
-<<<<<<< HEAD
 	return EOK;
 }
 
@@ -739,12 +665,12 @@
 	    HID_KBD_FUN_NAME, ddf_fun_get_handle(fun));
 
 	usb_log_debug("Adding DDF function to category %s...\n",
-	    HID_KBD_CLASS_NAME);
+	    HID_KBD_CATEGORY_NAME);
 	ret = ddf_fun_add_to_category(fun, HID_KBD_CATEGORY_NAME);
 	if (ret != EOK) {
 		usb_log_error(
 		    "Could not add DDF function to category %s: %s.\n",
-		    HID_KBD_CLASS_NAME, str_error(ret));
+		    HID_KBD_CATEGORY_NAME, str_error(ret));
 		usb_kbd_destroy(kbd_dev);
 		if (ddf_fun_unbind(fun) == EOK) {
 			ddf_fun_destroy(fun);
@@ -754,58 +680,21 @@
 			    ddf_fun_get_name(fun));
 		}
 		return ret;
-=======
-	rc = ddf_fun_bind(fun);
-	if (rc != EOK) {
-		usb_log_error("Could not bind DDF function: %s.\n",
-		    str_error(rc));
-		goto error;
->>>>>>> 105d8d64
-	}
-
-	bound = true;
-
-	usb_log_debug("%s function created. Handle: %" PRIun "\n",
-	    HID_KBD_FUN_NAME, ddf_fun_get_handle(fun));
-
-	usb_log_debug("Adding DDF function to category %s...\n",
-	    HID_KBD_CATEGORY);
-	rc = ddf_fun_add_to_category(fun, HID_KBD_CATEGORY);
-	if (rc != EOK) {
-		usb_log_error(
-		    "Could not add DDF function to category %s: %s.\n",
-		    HID_KBD_CATEGORY, str_error(rc));
-		goto error;
-	}
-
+	}
+
+	/* Create new fibril for auto-repeat. */
+	fid_t fid = fibril_create(usb_kbd_repeat_fibril, kbd_dev);
+	if (fid == 0) {
+		usb_log_error("Failed to start fibril for KBD auto-repeat");
+		usb_kbd_destroy(kbd_dev);
+		return ENOMEM;
+	}
 	fibril_add_ready(fid);
 	kbd_dev->fun = fun;
 	/* Save the KBD device structure into the HID device structure. */
 	*data = kbd_dev;
 
-	/* Save the KBD device structure into the HID device structure. */
-	*data = kbd_dev;
-
 	return EOK;
-error:
-	if (bound)
-		ddf_fun_unbind(fun);
-	if (fid != 0)
-		fibril_destroy(fid);
-	if (kbd_dev != NULL) {
-		free(kbd_dev->led_data);
-		if (kbd_dev->led_path != NULL)
-			usb_hid_report_path_free(kbd_dev->led_path);
-		if (kbd_dev->output_buffer != NULL)
-			usb_hid_report_output_free(kbd_dev->output_buffer);
-		free(kbd_dev->keys_old);
-		free(kbd_dev->keys);
-	}
-	if (path != NULL)
-		usb_hid_report_path_free(path);
-	if (fun != NULL)
-		ddf_fun_destroy(fun);
-	return rc;
 }
 
 bool usb_kbd_polling_callback(usb_hid_dev_t *hid_dev, void *data)
@@ -860,8 +749,16 @@
 	usb_hid_report_path_free(kbd_dev->led_path);
 	usb_hid_report_output_free(kbd_dev->output_buffer);
 
-	ddf_fun_unbind(kbd_dev->fun);
-	ddf_fun_destroy(kbd_dev->fun);
+	if (kbd_dev->fun) {
+		if (ddf_fun_unbind(kbd_dev->fun) != EOK) {
+			usb_log_warning("Failed to unbind %s.\n",
+			    ddf_fun_get_name(kbd_dev->fun));
+		} else {
+			usb_log_debug2("%s unbound.\n",
+			    ddf_fun_get_name(kbd_dev->fun));
+			ddf_fun_destroy(kbd_dev->fun);
+		}
+	}
 }
 
 void usb_kbd_deinit(usb_hid_dev_t *hid_dev, void *data)
