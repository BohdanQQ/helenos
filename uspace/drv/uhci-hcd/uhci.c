--- conflicted
+++ resolved
@@ -244,21 +244,6 @@
 	CHECK_RET_DEST_FREE_RETURN(ret,
 	    "Failed(%d) to init uhci-hcd: %s.\n", ret, str_error(ret));
 
-<<<<<<< HEAD
-=======
-	instance->hc_fun->ops = &hc_ops;
-	instance->hc_fun->driver_data = &instance->hc;
-	ret = ddf_fun_bind(instance->hc_fun);
-	CHECK_RET_DEST_FUN_RETURN(ret,
-	    "Failed(%d) to bind UHCI device function: %s.\n",
-	    ret, str_error(ret));
-	ret = ddf_fun_add_to_class(instance->hc_fun, USB_HC_DDF_CLASS_NAME);
-	CHECK_RET_DEST_FUN_RETURN(ret,
-	    "Failed to add UHCI to HC class: %s.\n", str_error(ret));
-
-#undef CHECK_RET_HC_RETURN
-
->>>>>>> b23e9cc4
 #define CHECK_RET_FINI_RETURN(ret, message...) \
 if (ret != EOK) { \
 	hc_fini(&instance->hc); \
@@ -278,6 +263,10 @@
 	    "Failed(%d) to bind UHCI device function: %s.\n",
 	    ret, str_error(ret));
 
+	ret = ddf_fun_add_to_class(instance->hc_fun, USB_HC_DDF_CLASS_NAME);
+	CHECK_RET_DEST_FUN_RETURN(ret,
+	    "Failed to add UHCI to HC class: %s.\n", str_error(ret));
+
 	ret = rh_init(&instance->rh, instance->rh_fun,
 	    (uintptr_t)instance->hc.registers + 0x10, 4);
 	CHECK_RET_FINI_RETURN(ret,
