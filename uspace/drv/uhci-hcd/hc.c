--- conflicted
+++ resolved
@@ -333,10 +333,6 @@
 void hc_interrupt(hc_t *instance, uint16_t status)
 {
 	assert(instance);
-<<<<<<< HEAD
-	status |= 1; //Uncomment to work around qemu hang
-=======
->>>>>>> 564a2b33
 	/* Lower 2 bits are transaction error and transaction complete */
 	if (status & (UHCI_STATUS_INTERRUPT | UHCI_STATUS_ERROR_INTERRUPT)) {
 		LIST_INITIALIZE(done);
