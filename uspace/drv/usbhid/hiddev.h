/*
 * Copyright (c) 2011 Lubos Slovak
 * All rights reserved.
 *
 * Redistribution and use in source and binary forms, with or without
 * modification, are permitted provided that the following conditions
 * are met:
 *
 * - Redistributions of source code must retain the above copyright
 *   notice, this list of conditions and the following disclaimer.
 * - Redistributions in binary form must reproduce the above copyright
 *   notice, this list of conditions and the following disclaimer in the
 *   documentation and/or other materials provided with the distribution.
 * - The name of the author may not be used to endorse or promote products
 *   derived from this software without specific prior written permission.
 *
 * THIS SOFTWARE IS PROVIDED BY THE AUTHOR ``AS IS'' AND ANY EXPRESS OR
 * IMPLIED WARRANTIES, INCLUDING, BUT NOT LIMITED TO, THE IMPLIED WARRANTIES
 * OF MERCHANTABILITY AND FITNESS FOR A PARTICULAR PURPOSE ARE DISCLAIMED.
 * IN NO EVENT SHALL THE AUTHOR BE LIABLE FOR ANY DIRECT, INDIRECT,
 * INCIDENTAL, SPECIAL, EXEMPLARY, OR CONSEQUENTIAL DAMAGES (INCLUDING, BUT
 * NOT LIMITED TO, PROCUREMENT OF SUBSTITUTE GOODS OR SERVICES; LOSS OF USE,
 * DATA, OR PROFITS; OR BUSINESS INTERRUPTION) HOWEVER CAUSED AND ON ANY
 * THEORY OF LIABILITY, WHETHER IN CONTRACT, STRICT LIABILITY, OR TORT
 * (INCLUDING NEGLIGENCE OR OTHERWISE) ARISING IN ANY WAY OUT OF THE USE OF
 * THIS SOFTWARE, EVEN IF ADVISED OF THE POSSIBILITY OF SUCH DAMAGE.
 */

/** @addtogroup drvusbhid
 * @{
 */
/** @file
 * Generic USB HID device structure and API.
 */

#ifndef USBHID_HIDDEV_H_
#define USBHID_HIDDEV_H_

#include <stdint.h>

#include <ddf/driver.h>

#include <usb/classes/hid.h>
#include <usb/pipes.h>
#include <usb/classes/hidparser.h>

/*----------------------------------------------------------------------------*/

/**
 * USB/HID device type.
 *
 * Holds a reference to DDF device structure, and HID-specific data, such 
 * as information about used pipes (one Control pipe and one Interrupt In pipe),
 * polling interval, assigned interface number, Report descriptor and a
 * reference to the Report parser used to parse incoming reports and composing
 * outgoing reports.
 */
typedef struct {
	/** DDF device representing the controlled HID device. */
	ddf_dev_t *device;

	/** Physical connection to the device. */
	usb_device_connection_t wire;
	/** USB pipe corresponding to the default Control endpoint. */
	usb_endpoint_pipe_t ctrl_pipe;
	/** USB pipe corresponding to the Interrupt In (polling) pipe. */
	usb_endpoint_pipe_t poll_pipe;
	
	/** Polling interval retreived from the Interface descriptor. */
	short poll_interval;
	
	/** Interface number assigned to this device. */
	uint16_t iface;
	
	/** Report descriptor. */
	uint8_t *report_desc;
<<<<<<< HEAD
	size_t report_desc_size;
=======
	/** HID Report parser. */
>>>>>>> 45dd8bf0
	usb_hid_report_parser_t *parser;
	
	/** State of the structure (for checking before use). */
	int initialized;
} usbhid_dev_t;

/*----------------------------------------------------------------------------*/

usbhid_dev_t *usbhid_dev_new(void);

void usbhid_dev_free(usbhid_dev_t **hid_dev);

int usbhid_dev_init(usbhid_dev_t *hid_dev, ddf_dev_t *dev,
    usb_endpoint_description_t *poll_ep_desc);

/*----------------------------------------------------------------------------*/

#endif /* USBHID_HIDDEV_H_ */

/**
 * @}
 */<|MERGE_RESOLUTION|>--- conflicted
+++ resolved
@@ -74,11 +74,10 @@
 	
 	/** Report descriptor. */
 	uint8_t *report_desc;
-<<<<<<< HEAD
+
 	size_t report_desc_size;
-=======
+
 	/** HID Report parser. */
->>>>>>> 45dd8bf0
 	usb_hid_report_parser_t *parser;
 	
 	/** State of the structure (for checking before use). */
