--- conflicted
+++ resolved
@@ -49,7 +49,6 @@
 #include <usb/classes/hidparser.h>
 #include <usb/request.h>
 #include <usb/descriptor.h>
-#include <usb/debug.h>
 #include <io/console.h>
 #include <stdint.h>
 #include "hid.h"
@@ -362,7 +361,6 @@
 	usb_log_debug2("Got keys from parser: ");
 	unsigned i;
 	for (i = 0; i < count; ++i) {
-<<<<<<< HEAD
 		usb_log_debug2("%d ", key_codes[i]);
 	}
 	usb_log_debug2("\n");
@@ -373,22 +371,6 @@
 		usb_log_warning("Number of received keycodes (%d) differs from"
 		    " expected number (%d).\n", count, kbd_dev->keycode_count);
 		return;
-=======
-		printf("%d ", key_codes[i]);
-	}
-	printf("\n");
-
-	for (i = 0; i < count; ++i) {
-		// TODO: Key press / release
-
-		// TODO: NOT WORKING
-		unsigned int key = usbkbd_parse_scancode(key_codes[i]);
-
-		if (key == 0) {
-			continue;
-		}
-		kbd_push_ev(KEY_PRESS, key);
->>>>>>> a80849c7
 	}
 	
 	usbkbd_check_modifier_changes(kbd_dev, modifiers);
@@ -414,17 +396,10 @@
 		    (uint8_t *)malloc(length);
 		
 		// get the descriptor from the device
-<<<<<<< HEAD
-		int rc = usb_drv_req_get_descriptor(
-		    kbd_dev->device->parent_phone, kbd_dev->address, 
-		    USB_REQUEST_TYPE_CLASS, USB_DESCTYPE_HID_REPORT, 
-		    0, i, kbd_dev->conf->interfaces[i].report_desc, length, 
-=======
 		int rc = usb_request_get_descriptor(&kbd_dev->ctrl_pipe,
 		    USB_REQUEST_TYPE_CLASS, USB_DESCTYPE_HID_REPORT,
 		    i, 0,
 		    kbd_dev->conf->interfaces[i].report_desc, length,
->>>>>>> a80849c7
 		    &actual_size);
 
 		if (rc != EOK) {
@@ -439,6 +414,7 @@
 
 	return EOK;
 }
+
 static int usbkbd_process_descriptors(usb_hid_dev_kbd_t *kbd_dev)
 {
 	// get the first configuration descriptor (TODO: parse also other!)
@@ -550,62 +526,13 @@
 
 	kbd_dev->device = dev;
 
-<<<<<<< HEAD
-	// get phone to my HC and save it as my parent's phone
-	// TODO: maybe not a good idea if DDF will use parent_phone
-	int rc = kbd_dev->device->parent_phone = usb_drv_hc_connect_auto(dev, 0);
-	if (rc < 0) {
-		usb_log_error("Problem setting phone to HC.\n");
-		goto error_leave;
-	}
-
-	rc = kbd_dev->address = usb_drv_get_my_address(dev->parent_phone, dev);
-	if (rc < 0) {
-		usb_log_error("Problem getting address of the device.\n");
-		goto error_leave;
-	}
-
-	// doesn't matter now that we have no address
-//	if (kbd_dev->address < 0) {
-//		usb_log_error("No device address!\n");
-//		free(kbd_dev);
-//		return NULL;
-//	}
-
-	/*
-	 * will need all descriptors:
-	 * 1) choose one configuration from configuration descriptors 
-	 *    (set it to the device)
-	 * 2) set endpoints from endpoint descriptors
-	 */
-
-	usbkbd_process_descriptors(kbd_dev);
-	
-	// save the size of the report
-	kbd_dev->keycode_count = BOOTP_REPORT_SIZE;
-	kbd_dev->keycodes = (uint8_t *)calloc(
-	    kbd_dev->keycode_count, sizeof(uint8_t));
-	
-	if (kbd_dev->keycodes == NULL) {
-		usb_log_fatal("No memory!\n");
-		goto error_leave;
-	}
-	
-	// set configuration to the first one
-	// TODO: handle case with no configurations
-	usb_drv_req_set_configuration(kbd_dev->device->parent_phone,
-	    kbd_dev->address, 
-	    kbd_dev->conf->config_descriptor.configuration_number);
-	
-=======
->>>>>>> a80849c7
 	/*
 	 * Initialize the backing connection to the host controller.
 	 */
 	rc = usb_device_connection_initialize_from_device(&kbd_dev->wire, dev);
 	if (rc != EOK) {
-		usb_log_error("Problem initializing connection to device: %s."
-		    "\n", str_error(rc));
+		printf("Problem initializing connection to device: %s.\n",
+		    str_error(rc));
 		goto error_leave;
 	}
 
@@ -615,11 +542,7 @@
 	rc = usb_endpoint_pipe_initialize_default_control(&kbd_dev->ctrl_pipe,
 	    &kbd_dev->wire);
 	if (rc != EOK) {
-<<<<<<< HEAD
-		usb_log_error("Failed to initialize interrupt in pipe: %s.\n",
-=======
 		printf("Failed to initialize default control pipe: %s.\n",
->>>>>>> a80849c7
 		    str_error(rc));
 		goto error_leave;
 	}
@@ -810,13 +733,8 @@
 
 int main(int argc, char *argv[])
 {
-<<<<<<< HEAD
 	usb_log_enable(USB_LOG_LEVEL_MAX, NAME);
-	return driver_main(&kbd_driver);
-=======
-	usb_log_enable(USB_LOG_LEVEL_INFO, "usbhid");
 	return ddf_driver_main(&kbd_driver);
->>>>>>> a80849c7
 }
 
 /**
