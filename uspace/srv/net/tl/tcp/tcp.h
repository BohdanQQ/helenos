/*
 * Copyright (c) 2011 Jiri Svoboda
 * All rights reserved.
 *
 * Redistribution and use in source and binary forms, with or without
 * modification, are permitted provided that the following conditions
 * are met:
 *
 * - Redistributions of source code must retain the above copyright
 *   notice, this list of conditions and the following disclaimer.
 * - Redistributions in binary form must reproduce the above copyright
 *   notice, this list of conditions and the following disclaimer in the
 *   documentation and/or other materials provided with the distribution.
 * - The name of the author may not be used to endorse or promote products
 *   derived from this software without specific prior written permission.
 *
 * THIS SOFTWARE IS PROVIDED BY THE AUTHOR ``AS IS'' AND ANY EXPRESS OR
 * IMPLIED WARRANTIES, INCLUDING, BUT NOT LIMITED TO, THE IMPLIED WARRANTIES
 * OF MERCHANTABILITY AND FITNESS FOR A PARTICULAR PURPOSE ARE DISCLAIMED.
 * IN NO EVENT SHALL THE AUTHOR BE LIABLE FOR ANY DIRECT, INDIRECT,
 * INCIDENTAL, SPECIAL, EXEMPLARY, OR CONSEQUENTIAL DAMAGES (INCLUDING, BUT
 * NOT LIMITED TO, PROCUREMENT OF SUBSTITUTE GOODS OR SERVICES; LOSS OF USE,
 * DATA, OR PROFITS; OR BUSINESS INTERRUPTION) HOWEVER CAUSED AND ON ANY
 * THEORY OF LIABILITY, WHETHER IN CONTRACT, STRICT LIABILITY, OR TORT
 * (INCLUDING NEGLIGENCE OR OTHERWISE) ARISING IN ANY WAY OUT OF THE USE OF
 * THIS SOFTWARE, EVEN IF ADVISED OF THE POSSIBILITY OF SUCH DAMAGE.
 */

/** @addtogroup tcp
 * @{
 */
/** @file TCP (Transmission Control Protocol) network module
 */

#ifndef TCP_H
#define TCP_H

#include <async.h>
<<<<<<< HEAD
#include <fibril_synch.h>
#include <net/packet.h>
#include <net/device.h>
#include <socket_core.h>
#include <tl_common.h>

/** Type definition of the TCP global data.
 * @see tcp_globals
 */
typedef struct tcp_globals tcp_globals_t;

/** Type definition of the TCP socket specific data.
 * @see tcp_socket_data
 */
typedef struct tcp_socket_data tcp_socket_data_t;

/** Type definition of the TCP operation data.
 * @see tcp_operation
 */
typedef struct tcp_operation tcp_operation_t;

/** TCP socket state type definition.
 * @see tcp_socket_state
 */
typedef enum tcp_socket_state tcp_socket_state_t;

/** TCP socket state. */
enum tcp_socket_state {
	/** Initial.
	 *
	 * Not connected or bound.
	 */
	TCP_SOCKET_INITIAL,
	
	/** Listening.
	 *
	 * Awaiting a connection request from another TCP layer.
	 * When SYN is received a new bound socket in the
	 * TCP_SOCKET_SYN_RECEIVED state should be created.
	 */
	TCP_SOCKET_LISTEN,
	
	/** Connecting issued.
	 *
	 * A SYN has been sent, and TCP is awaiting the response SYN.
	 * Should continue to the TCP_SOCKET_ESTABLISHED state.
	 */
	TCP_SOCKET_SYN_SENT,
	
	/** Connecting received.
	 *
	 * A SYN has been received, a SYN has been sent, and TCP is awaiting an
	 * ACK. Should continue to the TCP_SOCKET_ESTABLISHED state.
	 */
	TCP_SOCKET_SYN_RECEIVED,
	
	/** Connected.
	 *
	 * The three-way handshake has been completed.
	 */
	TCP_SOCKET_ESTABLISHED,
	
	/** Closing started.
	 *
	 * The local application has issued a CLOSE.
	 * TCP has sent a FIN, and is awaiting an ACK or a FIN.
	 * Should continue to the TCP_SOCKET_FIN_WAIT_2 state when an ACK is
	 * received.
	 * Should continue to the TCP_SOCKET_CLOSING state when a FIN is
	 * received.
	 */
	TCP_SOCKET_FIN_WAIT_1,
	
	/** Closing confirmed.
	 *
	 * A FIN has been sent, and an ACK received.
	 * TCP is awaiting a~FIN from the remote TCP layer.
	 * Should continue to the TCP_SOCKET_CLOSING state.
	 */
	TCP_SOCKET_FIN_WAIT_2,
	
	/** Closing.
	 *
	 * A FIN has been sent, a FIN has been received, and an ACK has been
	 * sent.
	 * TCP is awaiting an ACK for the FIN that was sent.
	 * Should continue to the TCP_SOCKET_TIME_WAIT state.
	 */
	TCP_SOCKET_CLOSING,
	
	/** Closing received.
	 *
	 * TCP has received a FIN, and has sent an ACK.
	 * It is awaiting a close request from the local application before
	 * sending a FIN.
	 * Should continue to the TCP_SOCKET_SOCKET_LAST_ACK state.
	 */
	TCP_SOCKET_CLOSE_WAIT,
	
	/**
	 * A FIN has been received, and an ACK and a FIN have been sent.
	 * TCP is awaiting an ACK.
	 * Should continue to the TCP_SOCKET_TIME_WAIT state.
	 */
	TCP_SOCKET_LAST_ACK,
	
	/** Closing finished.
	 *
	 * FINs have been received and ACK’d, and TCP is waiting two MSLs to
	 * remove the connection from the table.
	 */
	TCP_SOCKET_TIME_WAIT,
	
	/** Closed.
	 *
	 * Imaginary, this indicates that a connection has been removed from
	 * the connection table.
	 */
	TCP_SOCKET_CLOSED
};

/** TCP operation data. */
struct tcp_operation {
	/** Operation result. */
	int result;
	/** Safety lock. */
	fibril_mutex_t mutex;
	/** Operation result signaling. */
	fibril_condvar_t condvar;
};

/** TCP socket specific data. */
struct tcp_socket_data {
	/** TCP socket state. */
	tcp_socket_state_t state;
	
	/**
	 * Data fragment size.
	 * Sending optimalization.
	 */
	size_t data_fragment_size;
	
	/** Device identifier. */
	nic_device_id_t device_id;
	
	/**
	 * Listening backlog.
	 * The maximal number of connected but not yet accepted sockets.
	 */
	int backlog;
	
	/**
	 * Parent listening socket identifier.
	 * Set if this socket is an accepted one.
	 */
	int listening_socket_id;
	
	/** Treshold size in bytes. */
	size_t treshold;
	/** Window size in bytes. */
	size_t window;
	/** Acknowledgement timeout. */
	suseconds_t timeout;
	/** Last acknowledged byte. */
	uint32_t acknowledged;
	/** Next incoming sequence number. */
	uint32_t next_incoming;
	/** Incoming FIN. */
	uint32_t fin_incoming;
	/** Next outgoing sequence number. */
	uint32_t next_outgoing;
	/** Last outgoing sequence number. */
	uint32_t last_outgoing;
	/** Outgoing FIN. */
	uint32_t fin_outgoing;
	
	/**
	 * Expected sequence number by the remote host.
	 * The sequence number the other host expects.
	 * The notification is sent only upon a packet reecival.
	 */
	uint32_t expected;
	
	/**
	 * Expected sequence number counter.
	 * Counts the number of received notifications for the same sequence
	 * number.
	 */
	int expected_count;
	
	/** Incoming packet queue.
	 *
	 * Packets are buffered until received in the right order.
	 * The packets are excluded after successfully read.
	 * Packets are sorted by their starting byte.
	 * Packets metric is set as their data length.
	 */
	packet_t *incoming;
	
	/** Outgoing packet queue.
	 *
	 * Packets are buffered until acknowledged by the remote host in the
	 * right order.
	 * The packets are excluded after acknowledged.
	 * Packets are sorted by their starting byte.
	 * Packets metric is set as their data length.
	 */
	packet_t *outgoing;
	
	/** IP pseudo header. */
	void *pseudo_header;
	/** IP pseudo header length. */
	size_t headerlen;
	/** Remote host address. */
	struct sockaddr *addr;
	/** Remote host address length. */
	socklen_t addrlen;
	/** Remote host port. */
	uint16_t dest_port;
	/** Parent local sockets. */
	socket_cores_t *local_sockets;
	
	/** Local sockets safety lock.
	 *
	 * May be locked for writing while holding the global lock for reading
	 * when changing the local sockets only.
	 * The global lock may be locked only before locking the local lock.
	 * The global lock may be locked more weakly than the local lock.
	 * The global lock may be released before releasing the local lock.
	 * @see tcp_globals:lock
	 */
	fibril_rwlock_t *local_lock;
	
	/** Pending operation data. */
	tcp_operation_t operation;
	
	/**
	 * Timeouts in a row counter.
	 * If TCP_MAX_TIMEOUTS is reached, the connection is lost.
	 */
	int timeout_count;
};
=======
#include <packet_remote.h>
#include "tcp_type.h"
>>>>>>> a52de0ea

extern async_sess_t *net_sess;
extern async_sess_t *ip_sess;
extern void tcp_transmit_pdu(tcp_pdu_t *);

#endif

/** @}
 */<|MERGE_RESOLUTION|>--- conflicted
+++ resolved
@@ -36,253 +36,8 @@
 #define TCP_H
 
 #include <async.h>
-<<<<<<< HEAD
-#include <fibril_synch.h>
-#include <net/packet.h>
-#include <net/device.h>
-#include <socket_core.h>
-#include <tl_common.h>
-
-/** Type definition of the TCP global data.
- * @see tcp_globals
- */
-typedef struct tcp_globals tcp_globals_t;
-
-/** Type definition of the TCP socket specific data.
- * @see tcp_socket_data
- */
-typedef struct tcp_socket_data tcp_socket_data_t;
-
-/** Type definition of the TCP operation data.
- * @see tcp_operation
- */
-typedef struct tcp_operation tcp_operation_t;
-
-/** TCP socket state type definition.
- * @see tcp_socket_state
- */
-typedef enum tcp_socket_state tcp_socket_state_t;
-
-/** TCP socket state. */
-enum tcp_socket_state {
-	/** Initial.
-	 *
-	 * Not connected or bound.
-	 */
-	TCP_SOCKET_INITIAL,
-	
-	/** Listening.
-	 *
-	 * Awaiting a connection request from another TCP layer.
-	 * When SYN is received a new bound socket in the
-	 * TCP_SOCKET_SYN_RECEIVED state should be created.
-	 */
-	TCP_SOCKET_LISTEN,
-	
-	/** Connecting issued.
-	 *
-	 * A SYN has been sent, and TCP is awaiting the response SYN.
-	 * Should continue to the TCP_SOCKET_ESTABLISHED state.
-	 */
-	TCP_SOCKET_SYN_SENT,
-	
-	/** Connecting received.
-	 *
-	 * A SYN has been received, a SYN has been sent, and TCP is awaiting an
-	 * ACK. Should continue to the TCP_SOCKET_ESTABLISHED state.
-	 */
-	TCP_SOCKET_SYN_RECEIVED,
-	
-	/** Connected.
-	 *
-	 * The three-way handshake has been completed.
-	 */
-	TCP_SOCKET_ESTABLISHED,
-	
-	/** Closing started.
-	 *
-	 * The local application has issued a CLOSE.
-	 * TCP has sent a FIN, and is awaiting an ACK or a FIN.
-	 * Should continue to the TCP_SOCKET_FIN_WAIT_2 state when an ACK is
-	 * received.
-	 * Should continue to the TCP_SOCKET_CLOSING state when a FIN is
-	 * received.
-	 */
-	TCP_SOCKET_FIN_WAIT_1,
-	
-	/** Closing confirmed.
-	 *
-	 * A FIN has been sent, and an ACK received.
-	 * TCP is awaiting a~FIN from the remote TCP layer.
-	 * Should continue to the TCP_SOCKET_CLOSING state.
-	 */
-	TCP_SOCKET_FIN_WAIT_2,
-	
-	/** Closing.
-	 *
-	 * A FIN has been sent, a FIN has been received, and an ACK has been
-	 * sent.
-	 * TCP is awaiting an ACK for the FIN that was sent.
-	 * Should continue to the TCP_SOCKET_TIME_WAIT state.
-	 */
-	TCP_SOCKET_CLOSING,
-	
-	/** Closing received.
-	 *
-	 * TCP has received a FIN, and has sent an ACK.
-	 * It is awaiting a close request from the local application before
-	 * sending a FIN.
-	 * Should continue to the TCP_SOCKET_SOCKET_LAST_ACK state.
-	 */
-	TCP_SOCKET_CLOSE_WAIT,
-	
-	/**
-	 * A FIN has been received, and an ACK and a FIN have been sent.
-	 * TCP is awaiting an ACK.
-	 * Should continue to the TCP_SOCKET_TIME_WAIT state.
-	 */
-	TCP_SOCKET_LAST_ACK,
-	
-	/** Closing finished.
-	 *
-	 * FINs have been received and ACK’d, and TCP is waiting two MSLs to
-	 * remove the connection from the table.
-	 */
-	TCP_SOCKET_TIME_WAIT,
-	
-	/** Closed.
-	 *
-	 * Imaginary, this indicates that a connection has been removed from
-	 * the connection table.
-	 */
-	TCP_SOCKET_CLOSED
-};
-
-/** TCP operation data. */
-struct tcp_operation {
-	/** Operation result. */
-	int result;
-	/** Safety lock. */
-	fibril_mutex_t mutex;
-	/** Operation result signaling. */
-	fibril_condvar_t condvar;
-};
-
-/** TCP socket specific data. */
-struct tcp_socket_data {
-	/** TCP socket state. */
-	tcp_socket_state_t state;
-	
-	/**
-	 * Data fragment size.
-	 * Sending optimalization.
-	 */
-	size_t data_fragment_size;
-	
-	/** Device identifier. */
-	nic_device_id_t device_id;
-	
-	/**
-	 * Listening backlog.
-	 * The maximal number of connected but not yet accepted sockets.
-	 */
-	int backlog;
-	
-	/**
-	 * Parent listening socket identifier.
-	 * Set if this socket is an accepted one.
-	 */
-	int listening_socket_id;
-	
-	/** Treshold size in bytes. */
-	size_t treshold;
-	/** Window size in bytes. */
-	size_t window;
-	/** Acknowledgement timeout. */
-	suseconds_t timeout;
-	/** Last acknowledged byte. */
-	uint32_t acknowledged;
-	/** Next incoming sequence number. */
-	uint32_t next_incoming;
-	/** Incoming FIN. */
-	uint32_t fin_incoming;
-	/** Next outgoing sequence number. */
-	uint32_t next_outgoing;
-	/** Last outgoing sequence number. */
-	uint32_t last_outgoing;
-	/** Outgoing FIN. */
-	uint32_t fin_outgoing;
-	
-	/**
-	 * Expected sequence number by the remote host.
-	 * The sequence number the other host expects.
-	 * The notification is sent only upon a packet reecival.
-	 */
-	uint32_t expected;
-	
-	/**
-	 * Expected sequence number counter.
-	 * Counts the number of received notifications for the same sequence
-	 * number.
-	 */
-	int expected_count;
-	
-	/** Incoming packet queue.
-	 *
-	 * Packets are buffered until received in the right order.
-	 * The packets are excluded after successfully read.
-	 * Packets are sorted by their starting byte.
-	 * Packets metric is set as their data length.
-	 */
-	packet_t *incoming;
-	
-	/** Outgoing packet queue.
-	 *
-	 * Packets are buffered until acknowledged by the remote host in the
-	 * right order.
-	 * The packets are excluded after acknowledged.
-	 * Packets are sorted by their starting byte.
-	 * Packets metric is set as their data length.
-	 */
-	packet_t *outgoing;
-	
-	/** IP pseudo header. */
-	void *pseudo_header;
-	/** IP pseudo header length. */
-	size_t headerlen;
-	/** Remote host address. */
-	struct sockaddr *addr;
-	/** Remote host address length. */
-	socklen_t addrlen;
-	/** Remote host port. */
-	uint16_t dest_port;
-	/** Parent local sockets. */
-	socket_cores_t *local_sockets;
-	
-	/** Local sockets safety lock.
-	 *
-	 * May be locked for writing while holding the global lock for reading
-	 * when changing the local sockets only.
-	 * The global lock may be locked only before locking the local lock.
-	 * The global lock may be locked more weakly than the local lock.
-	 * The global lock may be released before releasing the local lock.
-	 * @see tcp_globals:lock
-	 */
-	fibril_rwlock_t *local_lock;
-	
-	/** Pending operation data. */
-	tcp_operation_t operation;
-	
-	/**
-	 * Timeouts in a row counter.
-	 * If TCP_MAX_TIMEOUTS is reached, the connection is lost.
-	 */
-	int timeout_count;
-};
-=======
 #include <packet_remote.h>
 #include "tcp_type.h"
->>>>>>> a52de0ea
 
 extern async_sess_t *net_sess;
 extern async_sess_t *ip_sess;
