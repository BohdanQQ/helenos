/*
 * Copyright (c) 2011 Jiri Svoboda
 * All rights reserved.
 *
 * Redistribution and use in source and binary forms, with or without
 * modification, are permitted provided that the following conditions
 * are met:
 *
 * - Redistributions of source code must retain the above copyright
 *   notice, this list of conditions and the following disclaimer.
 * - Redistributions in binary form must reproduce the above copyright
 *   notice, this list of conditions and the following disclaimer in the
 *   documentation and/or other materials provided with the distribution.
 * - The name of the author may not be used to endorse or promote products
 *   derived from this software without specific prior written permission.
 *
 * THIS SOFTWARE IS PROVIDED BY THE AUTHOR ``AS IS'' AND ANY EXPRESS OR
 * IMPLIED WARRANTIES, INCLUDING, BUT NOT LIMITED TO, THE IMPLIED WARRANTIES
 * OF MERCHANTABILITY AND FITNESS FOR A PARTICULAR PURPOSE ARE DISCLAIMED.
 * IN NO EVENT SHALL THE AUTHOR BE LIABLE FOR ANY DIRECT, INDIRECT,
 * INCIDENTAL, SPECIAL, EXEMPLARY, OR CONSEQUENTIAL DAMAGES (INCLUDING, BUT
 * NOT LIMITED TO, PROCUREMENT OF SUBSTITUTE GOODS OR SERVICES; LOSS OF USE,
 * DATA, OR PROFITS; OR BUSINESS INTERRUPTION) HOWEVER CAUSED AND ON ANY
 * THEORY OF LIABILITY, WHETHER IN CONTRACT, STRICT LIABILITY, OR TORT
 * (INCLUDING NEGLIGENCE OR OTHERWISE) ARISING IN ANY WAY OUT OF THE USE OF
 * THIS SOFTWARE, EVEN IF ADVISED OF THE POSSIBILITY OF SUCH DAMAGE.
 */

/** @addtogroup tcp
 * @{
 */

/**
 * @file TCP connection processing and state machine
 */

#include <adt/list.h>
#include <bool.h>
#include <errno.h>
#include <io/log.h>
#include <macros.h>
#include <stdlib.h>
#include "conn.h"
#include "iqueue.h"
#include "segment.h"
#include "seq_no.h"
#include "tcp_type.h"
#include "tqueue.h"
#include "ucall.h"

#define RCV_BUF_SIZE 4096/*2*/
#define SND_BUF_SIZE 4096

#define MAX_SEGMENT_LIFETIME	(15*1000*1000) //(2*60*1000*1000)
#define TIME_WAIT_TIMEOUT	(2*MAX_SEGMENT_LIFETIME)

LIST_INITIALIZE(conn_list);
FIBRIL_MUTEX_INITIALIZE(conn_list_lock);

static void tcp_conn_seg_process(tcp_conn_t *conn, tcp_segment_t *seg);
static void tcp_conn_tw_timer_set(tcp_conn_t *conn);
static void tcp_conn_tw_timer_clear(tcp_conn_t *conn);

/** Create new connection structure.
 *
 * @param lsock		Local socket (will be deeply copied)
 * @param fsock		Foreign socket (will be deeply copied)
 * @return		New connection or NULL
 */
tcp_conn_t *tcp_conn_new(tcp_sock_t *lsock, tcp_sock_t *fsock)
{
	tcp_conn_t *conn = NULL;
	bool tqueue_inited = false;

	/* Allocate connection structure */
	conn = calloc(1, sizeof(tcp_conn_t));
	if (conn == NULL)
		goto error;

	conn->tw_timer = fibril_timer_create();
	if (conn->tw_timer == NULL)
		goto error;

	fibril_mutex_initialize(&conn->lock);

	/* One for the user, one for not being in closed state */
	atomic_set(&conn->refcnt, 2);

	/* Allocate receive buffer */
	fibril_condvar_initialize(&conn->rcv_buf_cv);
	conn->rcv_buf_size = RCV_BUF_SIZE;
	conn->rcv_buf_used = 0;
	conn->rcv_buf_fin = false;

	conn->rcv_buf = calloc(1, conn->rcv_buf_size);
	if (conn->rcv_buf == NULL)
		goto error;

	/** Allocate send buffer */
	fibril_condvar_initialize(&conn->snd_buf_cv);
	conn->snd_buf_size = SND_BUF_SIZE;
	conn->snd_buf_used = 0;
	conn->snd_buf_fin = false;
	conn->snd_buf = calloc(1, conn->snd_buf_size);
	if (conn->snd_buf == NULL)
		goto error;

	/* Set up receive window. */
	conn->rcv_wnd = conn->rcv_buf_size;

	/* Initialize incoming segment queue */
	tcp_iqueue_init(&conn->incoming, conn);

	/* Initialize retransmission queue */
	if (tcp_tqueue_init(&conn->retransmit, conn) != EOK)
		goto error;

	tqueue_inited = true;

	/* Connection state change signalling */
	fibril_condvar_initialize(&conn->cstate_cv);

	conn->cstate_cb = NULL;

	conn->cstate = st_listen;
	conn->reset = false;
	conn->deleted = false;
	conn->ap = ap_passive;
	conn->fin_is_acked = false;
	conn->ident.local = *lsock;
	if (fsock != NULL)
		conn->ident.foreign = *fsock;

	return conn;

error:
	if (tqueue_inited)
		tcp_tqueue_fini(&conn->retransmit);
	if (conn != NULL && conn->rcv_buf != NULL)
		free(conn->rcv_buf);
	if (conn != NULL && conn->snd_buf != NULL)
		free(conn->snd_buf);
	if (conn != NULL && conn->tw_timer != NULL)
		fibril_timer_destroy(conn->tw_timer);
	if (conn != NULL)
		free(conn);

	return NULL;
}

/** Destroy connection structure.
 *
 * Connection structure should be destroyed when the folowing condtitions
 * are met:
 * (1) user has deleted the connection
 * (2) the connection has entered closed state
 * (3) nobody is holding references to the connection
 *
 * This happens when @a conn->refcnt is zero as we count (1) and (2)
 * as special references.
 *
 * @param conn		Connection
 */
static void tcp_conn_free(tcp_conn_t *conn)
{
	log_msg(LOG_DEFAULT, LVL_DEBUG, "%s: tcp_conn_free(%p)", conn->name, conn);
	tcp_tqueue_fini(&conn->retransmit);

	if (conn->rcv_buf != NULL)
		free(conn->rcv_buf);
	if (conn->snd_buf != NULL)
		free(conn->snd_buf);
	if (conn->tw_timer != NULL)
		fibril_timer_destroy(conn->tw_timer);
	free(conn);
}

/** Add reference to connection.
 *
 * Increase connection reference count by one.
 *
 * @param conn		Connection
 */
void tcp_conn_addref(tcp_conn_t *conn)
{
	log_msg(LOG_DEFAULT, LVL_DEBUG2, "%s: tcp_conn_addref(%p)", conn->name, conn);
	atomic_inc(&conn->refcnt);
}

/** Remove reference from connection.
 *
 * Decrease connection reference count by one.
 *
 * @param conn		Connection
 */
void tcp_conn_delref(tcp_conn_t *conn)
{
	log_msg(LOG_DEFAULT, LVL_DEBUG2, "%s: tcp_conn_delref(%p)", conn->name, conn);

	if (atomic_predec(&conn->refcnt) == 0)
		tcp_conn_free(conn);
}

/** Delete connection.
 *
 * The caller promises not make no further references to @a conn.
 * TCP will free @a conn eventually.
 *
 * @param conn		Connection
 */
void tcp_conn_delete(tcp_conn_t *conn)
{
	log_msg(LOG_DEFAULT, LVL_DEBUG, "%s: tcp_conn_delete(%p)", conn->name, conn);

	assert(conn->deleted == false);
	tcp_conn_delref(conn);
}

/** Enlist connection.
 *
 * Add connection to the connection map.
 */
void tcp_conn_add(tcp_conn_t *conn)
{
	tcp_conn_addref(conn);
	fibril_mutex_lock(&conn_list_lock);
	list_append(&conn->link, &conn_list);
	fibril_mutex_unlock(&conn_list_lock);
}

/** Delist connection.
 *
 * Remove connection from the connection map.
 */
void tcp_conn_remove(tcp_conn_t *conn)
{
	fibril_mutex_lock(&conn_list_lock);
	list_remove(&conn->link);
	fibril_mutex_unlock(&conn_list_lock);
	tcp_conn_delref(conn);
}

static void tcp_conn_state_set(tcp_conn_t *conn, tcp_cstate_t nstate)
{
	tcp_cstate_t old_state;

	log_msg(LOG_DEFAULT, LVL_DEBUG, "tcp_conn_state_set(%p)", conn);

	old_state = conn->cstate;
	conn->cstate = nstate;
	fibril_condvar_broadcast(&conn->cstate_cv);

	/* Run user callback function */
	if (conn->cstate_cb != NULL) {
		log_msg(LOG_DEFAULT, LVL_DEBUG, "tcp_conn_state_set() - run user CB");
		conn->cstate_cb(conn, conn->cstate_cb_arg);
	} else {
		log_msg(LOG_DEFAULT, LVL_DEBUG, "tcp_conn_state_set() - no user CB");
	}

	assert(old_state != st_closed);
	if (nstate == st_closed) {
		/* Drop one reference for now being in closed state */
		tcp_conn_delref(conn);
	}
}

/** Synchronize connection.
 *
 * This is the first step of an active connection attempt,
 * sends out SYN and sets up ISS and SND.xxx.
 */
void tcp_conn_sync(tcp_conn_t *conn)
{
	/* XXX select ISS */
	conn->iss = 1;
	conn->snd_nxt = conn->iss;
	conn->snd_una = conn->iss;
	conn->ap = ap_active;

	tcp_tqueue_ctrl_seg(conn, CTL_SYN);
	tcp_conn_state_set(conn, st_syn_sent);
}

/** FIN has been sent.
 *
 * This function should be called when FIN is sent over the connection,
 * as a result the connection state is changed appropriately.
 */
void tcp_conn_fin_sent(tcp_conn_t *conn)
{
	switch (conn->cstate) {
	case st_syn_received:
	case st_established:
		log_msg(LOG_DEFAULT, LVL_DEBUG, "%s: FIN sent -> Fin-Wait-1", conn->name);
		tcp_conn_state_set(conn, st_fin_wait_1);
		break;
	case st_close_wait:
		log_msg(LOG_DEFAULT, LVL_DEBUG, "%s: FIN sent -> Last-Ack", conn->name);
		tcp_conn_state_set(conn, st_last_ack);
		break;
	default:
		log_msg(LOG_DEFAULT, LVL_ERROR, "%s: Connection state %d", conn->name,
		    conn->cstate);
		assert(false);
	}

	conn->fin_is_acked = false;
}

/** Match socket with pattern. */
static bool tcp_socket_match(tcp_sock_t *sock, tcp_sock_t *patt)
{
	log_msg(LOG_DEFAULT, LVL_DEBUG2, "tcp_socket_match(sock=(%x,%u), pat=(%x,%u))",
	    sock->addr.ipv4, sock->port, patt->addr.ipv4, patt->port);

	if (patt->addr.ipv4 != TCP_IPV4_ANY &&
	    patt->addr.ipv4 != sock->addr.ipv4)
		return false;

	if (patt->port != TCP_PORT_ANY &&
	    patt->port != sock->port)
		return false;

	log_msg(LOG_DEFAULT, LVL_DEBUG2, " -> match");

	return true;
}

/** Match socket pair with pattern. */
static bool tcp_sockpair_match(tcp_sockpair_t *sp, tcp_sockpair_t *pattern)
{
	log_msg(LOG_DEFAULT, LVL_DEBUG2, "tcp_sockpair_match(%p, %p)", sp, pattern);

	if (!tcp_socket_match(&sp->local, &pattern->local))
		return false;

	if (!tcp_socket_match(&sp->foreign, &pattern->foreign))
		return false;

	return true;
}

/** Find connection structure for specified socket pair.
 *
 * A connection is uniquely identified by a socket pair. Look up our
 * connection map and return connection structure based on socket pair.
 * The connection reference count is bumped by one.
 *
 * @param sp	Socket pair
 * @return	Connection structure or NULL if not found.
 */
tcp_conn_t *tcp_conn_find_ref(tcp_sockpair_t *sp)
{
	log_msg(LOG_DEFAULT, LVL_DEBUG, "tcp_conn_find_ref(%p)", sp);

	fibril_mutex_lock(&conn_list_lock);

	list_foreach(conn_list, link) {
		tcp_conn_t *conn = list_get_instance(link, tcp_conn_t, link);
		tcp_sockpair_t *csp = &conn->ident;
		log_msg(LOG_DEFAULT, LVL_DEBUG2, "compare with conn (f:(%x,%u), l:(%x,%u))",
		    csp->foreign.addr.ipv4, csp->foreign.port,
		    csp->local.addr.ipv4, csp->local.port);
		if (tcp_sockpair_match(sp, csp)) {
			tcp_conn_addref(conn);
			fibril_mutex_unlock(&conn_list_lock);
			return conn;
		}
	}

	fibril_mutex_unlock(&conn_list_lock);
	return NULL;
}

/** Reset connection.
 *
 * @param conn	Connection
 */
static void tcp_conn_reset(tcp_conn_t *conn)
{
	log_msg(LOG_DEFAULT, LVL_DEBUG, "%s: tcp_conn_reset()", conn->name);
	tcp_conn_state_set(conn, st_closed);
	conn->reset = true;

	tcp_conn_tw_timer_clear(conn);
	tcp_tqueue_clear(&conn->retransmit);

	fibril_condvar_broadcast(&conn->rcv_buf_cv);
	fibril_condvar_broadcast(&conn->snd_buf_cv);
}

/** Signal to the user that connection has been reset.
 *
 * Send an out-of-band signal to the user.
 */
static void tcp_reset_signal(tcp_conn_t *conn)
{
	/* TODO */
	log_msg(LOG_DEFAULT, LVL_DEBUG, "%s: tcp_reset_signal()", conn->name);
}

/** Determine if SYN has been received.
 *
 * @param conn	Connection
 * @return	@c true if SYN has been received, @c false otherwise.
 */
bool tcp_conn_got_syn(tcp_conn_t *conn)
{
	switch (conn->cstate) {
	case st_listen:
	case st_syn_sent:
		return false;
	case st_syn_received:
	case st_established:
	case st_fin_wait_1:
	case st_fin_wait_2:
	case st_close_wait:
	case st_closing:
	case st_last_ack:
	case st_time_wait:
		return true;
	case st_closed:
		log_msg(LOG_DEFAULT, LVL_WARN, "state=%d", (int) conn->cstate);
		assert(false);
	}

	assert(false);
}

/** Segment arrived in Listen state.
 *
 * @param conn		Connection
 * @param seg		Segment
 */
static void tcp_conn_sa_listen(tcp_conn_t *conn, tcp_segment_t *seg)
{
	log_msg(LOG_DEFAULT, LVL_DEBUG, "tcp_conn_sa_listen(%p, %p)", conn, seg);

	if ((seg->ctrl & CTL_RST) != 0) {
		log_msg(LOG_DEFAULT, LVL_DEBUG, "Ignoring incoming RST.");
		return;
	}

	if ((seg->ctrl & CTL_ACK) != 0) {
		log_msg(LOG_DEFAULT, LVL_DEBUG, "Incoming ACK, send acceptable RST.");
		tcp_reply_rst(&conn->ident, seg);
		return;
	}

	if ((seg->ctrl & CTL_SYN) == 0) {
		log_msg(LOG_DEFAULT, LVL_DEBUG, "SYN not present. Ignoring segment.");
		return;
	}

	log_msg(LOG_DEFAULT, LVL_DEBUG, "Got SYN, sending SYN, ACK.");

	conn->rcv_nxt = seg->seq + 1;
	conn->irs = seg->seq;


	log_msg(LOG_DEFAULT, LVL_DEBUG, "rcv_nxt=%u", conn->rcv_nxt);

	if (seg->len > 1)
		log_msg(LOG_DEFAULT, LVL_WARN, "SYN combined with data, ignoring data.");

	/* XXX select ISS */
	conn->iss = 1;
	conn->snd_nxt = conn->iss;
	conn->snd_una = conn->iss;

	/*
	 * Surprisingly the spec does not deal with initial window setting.
	 * Set SND.WND = SEG.WND and set SND.WL1 so that next segment
	 * will always be accepted as new window setting.
	 */
	conn->snd_wnd = seg->wnd;
	conn->snd_wl1 = seg->seq;
	conn->snd_wl2 = seg->seq;

	tcp_conn_state_set(conn, st_syn_received);

	tcp_tqueue_ctrl_seg(conn, CTL_SYN | CTL_ACK /* XXX */);

	tcp_segment_delete(seg);
}

/** Segment arrived in Syn-Sent state.
 *
 * @param conn		Connection
 * @param seg		Segment
 */
static void tcp_conn_sa_syn_sent(tcp_conn_t *conn, tcp_segment_t *seg)
{
	log_msg(LOG_DEFAULT, LVL_DEBUG, "tcp_conn_sa_syn_sent(%p, %p)", conn, seg);

	if ((seg->ctrl & CTL_ACK) != 0) {
		log_msg(LOG_DEFAULT, LVL_DEBUG, "snd_una=%u, seg.ack=%u, snd_nxt=%u",
		    conn->snd_una, seg->ack, conn->snd_nxt);
		if (!seq_no_ack_acceptable(conn, seg->ack)) {
			if ((seg->ctrl & CTL_RST) == 0) {
				log_msg(LOG_DEFAULT, LVL_WARN, "ACK not acceptable, send RST");
				tcp_reply_rst(&conn->ident, seg);
			} else {
				log_msg(LOG_DEFAULT, LVL_WARN, "RST,ACK not acceptable, drop");
			}
			return;
		}
	}

	if ((seg->ctrl & CTL_RST) != 0) {
		/* If we get here, we have either an acceptable ACK or no ACK */
		if ((seg->ctrl & CTL_ACK) != 0) {
			log_msg(LOG_DEFAULT, LVL_DEBUG, "%s: Connection reset. -> Closed",
			    conn->name);
			/* Reset connection */
			tcp_conn_reset(conn);
			return;
		} else {
			log_msg(LOG_DEFAULT, LVL_DEBUG, "%s: RST without ACK, drop",
			    conn->name);
			return;
		}
	}

	/* XXX precedence */

	if ((seg->ctrl & CTL_SYN) == 0) {
		log_msg(LOG_DEFAULT, LVL_DEBUG, "No SYN bit, ignoring segment.");
		return;
	}

	conn->rcv_nxt = seg->seq + 1;
	conn->irs = seg->seq;

	if ((seg->ctrl & CTL_ACK) != 0) {
		conn->snd_una = seg->ack;

		/*
		 * Prune acked segments from retransmission queue and
		 * possibly transmit more data.
		 */
		tcp_tqueue_ack_received(conn);
	}

	log_msg(LOG_DEFAULT, LVL_DEBUG, "Sent SYN, got SYN.");

	/*
	 * Surprisingly the spec does not deal with initial window setting.
	 * Set SND.WND = SEG.WND and set SND.WL1 so that next segment
	 * will always be accepted as new window setting.
	 */
	log_msg(LOG_DEFAULT, LVL_DEBUG, "SND.WND := %" PRIu32 ", SND.WL1 := %" PRIu32 ", "
	    "SND.WL2 = %" PRIu32, seg->wnd, seg->seq, seg->seq);
	conn->snd_wnd = seg->wnd;
	conn->snd_wl1 = seg->seq;
	conn->snd_wl2 = seg->seq;

	if (seq_no_syn_acked(conn)) {
		log_msg(LOG_DEFAULT, LVL_DEBUG, "%s: syn acked -> Established", conn->name);
		tcp_conn_state_set(conn, st_established);
		tcp_tqueue_ctrl_seg(conn, CTL_ACK /* XXX */);
	} else {
		log_msg(LOG_DEFAULT, LVL_DEBUG, "%s: syn not acked -> Syn-Received",
		    conn->name);
		tcp_conn_state_set(conn, st_syn_received);
		tcp_tqueue_ctrl_seg(conn, CTL_SYN | CTL_ACK /* XXX */);
	}

	tcp_segment_delete(seg);
}

/** Segment arrived in state where segments are processed in sequence order.
 *
 * Queue segment in incoming segments queue for processing.
 *
 * @param conn		Connection
 * @param seg		Segment
 */
static void tcp_conn_sa_queue(tcp_conn_t *conn, tcp_segment_t *seg)
{
	tcp_segment_t *pseg;

	log_msg(LOG_DEFAULT, LVL_DEBUG, "tcp_conn_sa_seq(%p, %p)", conn, seg);

	/* Discard unacceptable segments ("old duplicates") */
	if (!seq_no_segment_acceptable(conn, seg)) {
		log_msg(LOG_DEFAULT, LVL_DEBUG, "Replying ACK to unacceptable segment.");
		tcp_tqueue_ctrl_seg(conn, CTL_ACK);
		tcp_segment_delete(seg);
		return;
	}

	/* Queue for processing */
	tcp_iqueue_insert_seg(&conn->incoming, seg);

	/*
	 * Process all segments from incoming queue that are ready.
	 * Unacceptable segments are discarded by tcp_iqueue_get_ready_seg().
	 *
	 * XXX Need to return ACK for unacceptable segments
	 */
	while (tcp_iqueue_get_ready_seg(&conn->incoming, &pseg) == EOK)
		tcp_conn_seg_process(conn, pseg);
}

/** Process segment RST field.
 *
 * @param conn		Connection
 * @param seg		Segment
 * @return		cp_done if we are done with this segment, cp_continue
 *			if not
 */
static cproc_t tcp_conn_seg_proc_rst(tcp_conn_t *conn, tcp_segment_t *seg)
{
	if ((seg->ctrl & CTL_RST) == 0)
		return cp_continue;

	switch (conn->cstate) {
	case st_syn_received:
		/* XXX In case of passive open, revert to Listen state */
		if (conn->ap == ap_passive) {
			tcp_conn_state_set(conn, st_listen);
			/* XXX Revert conn->ident */
			tcp_conn_tw_timer_clear(conn);
			tcp_tqueue_clear(&conn->retransmit);
		} else {
			tcp_conn_reset(conn);
		}
		break;
	case st_established:
	case st_fin_wait_1:
	case st_fin_wait_2:
	case st_close_wait:
		/* General "connection reset" signal */
		tcp_reset_signal(conn);
		tcp_conn_reset(conn);
		break;
	case st_closing:
	case st_last_ack:
	case st_time_wait:
		tcp_conn_reset(conn);
		break;
	case st_listen:
	case st_syn_sent:
	case st_closed:
		assert(false);
	}

	return cp_done;
}

/** Process segment security and precedence fields.
 *
 * @param conn		Connection
 * @param seg		Segment
 * @return		cp_done if we are done with this segment, cp_continue
 *			if not
 */
static cproc_t tcp_conn_seg_proc_sp(tcp_conn_t *conn, tcp_segment_t *seg)
{
	/* TODO */
	return cp_continue;
}

/** Process segment SYN field.
 *
 * @param conn		Connection
 * @param seg		Segment
 * @return		cp_done if we are done with this segment, cp_continue
 *			if not
 */
static cproc_t tcp_conn_seg_proc_syn(tcp_conn_t *conn, tcp_segment_t *seg)
{
	if ((seg->ctrl & CTL_SYN) == 0)
		return cp_continue;

	/*
	 * Assert SYN is in receive window, otherwise this step should not
	 * be reached.
	 */
	assert(seq_no_in_rcv_wnd(conn, seg->seq));

	log_msg(LOG_DEFAULT, LVL_WARN, "SYN is in receive window, should send reset. XXX");

	/*
	 * TODO
	 *
	 * Send a reset, resond "reset" to all outstanding RECEIVEs and SEND,
	 * flush segment queues. Send unsolicited "connection reset" signal
	 * to user, connection -> closed state, delete TCB, return.
	 */
	return cp_done;
}

/** Process segment ACK field in Syn-Received state.
 *
 * @param conn		Connection
 * @param seg		Segment
 * @return		cp_done if we are done with this segment, cp_continue
 *			if not
 */
static cproc_t tcp_conn_seg_proc_ack_sr(tcp_conn_t *conn, tcp_segment_t *seg)
{
	if (!seq_no_ack_acceptable(conn, seg->ack)) {
		/* ACK is not acceptable, send RST. */
		log_msg(LOG_DEFAULT, LVL_WARN, "Segment ACK not acceptable, sending RST.");
		tcp_reply_rst(&conn->ident, seg);
		tcp_segment_delete(seg);
		return cp_done;
	}

	log_msg(LOG_DEFAULT, LVL_DEBUG, "%s: SYN ACKed -> Established", conn->name);

	tcp_conn_state_set(conn, st_established);

	/* XXX Not mentioned in spec?! */
	conn->snd_una = seg->ack;

	return cp_continue;
}

/** Process segment ACK field in Established state.
 *
 * @param conn		Connection
 * @param seg		Segment
 * @return		cp_done if we are done with this segment, cp_continue
 *			if not
 */
static cproc_t tcp_conn_seg_proc_ack_est(tcp_conn_t *conn, tcp_segment_t *seg)
{
	log_msg(LOG_DEFAULT, LVL_DEBUG, "tcp_conn_seg_proc_ack_est(%p, %p)", conn, seg);

	log_msg(LOG_DEFAULT, LVL_DEBUG, "SEG.ACK=%u, SND.UNA=%u, SND.NXT=%u",
	    (unsigned)seg->ack, (unsigned)conn->snd_una,
	    (unsigned)conn->snd_nxt);

	if (!seq_no_ack_acceptable(conn, seg->ack)) {
		log_msg(LOG_DEFAULT, LVL_DEBUG, "ACK not acceptable.");
		if (!seq_no_ack_duplicate(conn, seg->ack)) {
			log_msg(LOG_DEFAULT, LVL_WARN, "Not acceptable, not duplicate. "
			    "Send ACK and drop.");
			/* Not acceptable, not duplicate. Send ACK and drop. */
			tcp_tqueue_ctrl_seg(conn, CTL_ACK);
			tcp_segment_delete(seg);
			return cp_done;
		} else {
			log_msg(LOG_DEFAULT, LVL_DEBUG, "Ignoring duplicate ACK.");
		}
	} else {
		/* Update SND.UNA */
		conn->snd_una = seg->ack;
	}

	if (seq_no_new_wnd_update(conn, seg)) {
		conn->snd_wnd = seg->wnd;
		conn->snd_wl1 = seg->seq;
		conn->snd_wl2 = seg->ack;

		log_msg(LOG_DEFAULT, LVL_DEBUG, "Updating send window, SND.WND=%" PRIu32
		    ", SND.WL1=%" PRIu32 ", SND.WL2=%" PRIu32,
		    conn->snd_wnd, conn->snd_wl1, conn->snd_wl2);
	}

	/*
	 * Prune acked segments from retransmission queue and
	 * possibly transmit more data.
	 */
	tcp_tqueue_ack_received(conn);

	return cp_continue;
}

/** Process segment ACK field in Fin-Wait-1 state.
 *
 * @param conn		Connection
 * @param seg		Segment
 * @return		cp_done if we are done with this segment, cp_continue
 *			if not
 */
static cproc_t tcp_conn_seg_proc_ack_fw1(tcp_conn_t *conn, tcp_segment_t *seg)
{
	if (tcp_conn_seg_proc_ack_est(conn, seg) == cp_done)
		return cp_done;

	if (conn->fin_is_acked) {
		log_msg(LOG_DEFAULT, LVL_DEBUG, "%s: FIN acked -> Fin-Wait-2", conn->name);
		tcp_conn_state_set(conn, st_fin_wait_2);
	}

	return cp_continue;
}

/** Process segment ACK field in Fin-Wait-2 state.
 *
 * @param conn		Connection
 * @param seg		Segment
 * @return		cp_done if we are done with this segment, cp_continue
 *			if not
 */
static cproc_t tcp_conn_seg_proc_ack_fw2(tcp_conn_t *conn, tcp_segment_t *seg)
{
	if (tcp_conn_seg_proc_ack_est(conn, seg) == cp_done)
		return cp_done;

	/* TODO */
	return cp_continue;
}

/** Process segment ACK field in Close-Wait state.
 *
 * @param conn		Connection
 * @param seg		Segment
 * @return		cp_done if we are done with this segment, cp_continue
 *			if not
 */
static cproc_t tcp_conn_seg_proc_ack_cw(tcp_conn_t *conn, tcp_segment_t *seg)
{
	/* The same processing as in Established state */
	return tcp_conn_seg_proc_ack_est(conn, seg);
}

/** Process segment ACK field in Closing state.
 *
 * @param conn		Connection
 * @param seg		Segment
 * @return		cp_done if we are done with this segment, cp_continue
 *			if not
 */
static cproc_t tcp_conn_seg_proc_ack_cls(tcp_conn_t *conn, tcp_segment_t *seg)
{
	if (tcp_conn_seg_proc_ack_est(conn, seg) == cp_done)
		return cp_done;

	/* TODO */
	return cp_continue;
}

/** Process segment ACK field in Last-Ack state.
 *
 * @param conn		Connection
 * @param seg		Segment
 * @return		cp_done if we are done with this segment, cp_continue
 *			if not
 */
static cproc_t tcp_conn_seg_proc_ack_la(tcp_conn_t *conn, tcp_segment_t *seg)
{
	if (tcp_conn_seg_proc_ack_est(conn, seg) == cp_done)
		return cp_done;

	if (conn->fin_is_acked) {
		log_msg(LOG_DEFAULT, LVL_DEBUG, "%s: FIN acked -> Closed", conn->name);
		tcp_conn_remove(conn);
		tcp_conn_state_set(conn, st_closed);
		return cp_done;
	}

	return cp_continue;
}

/** Process segment ACK field in Time-Wait state.
 *
 * @param conn		Connection
 * @param seg		Segment
 * @return		cp_done if we are done with this segment, cp_continue
 *			if not
 */
static cproc_t tcp_conn_seg_proc_ack_tw(tcp_conn_t *conn, tcp_segment_t *seg)
{
	/* Nothing to do */
	return cp_continue;
}

/** Process segment ACK field.
 *
 * @param conn		Connection
 * @param seg		Segment
 * @return		cp_done if we are done with this segment, cp_continue
 *			if not
 */
static cproc_t tcp_conn_seg_proc_ack(tcp_conn_t *conn, tcp_segment_t *seg)
{
	log_msg(LOG_DEFAULT, LVL_DEBUG, "%s: tcp_conn_seg_proc_ack(%p, %p)",
	    conn->name, conn, seg);

	if ((seg->ctrl & CTL_ACK) == 0) {
		log_msg(LOG_DEFAULT, LVL_WARN, "Segment has no ACK. Dropping.");
		tcp_segment_delete(seg);
		return cp_done;
	}

	switch (conn->cstate) {
	case st_syn_received:
		return tcp_conn_seg_proc_ack_sr(conn, seg);
	case st_established:
		return tcp_conn_seg_proc_ack_est(conn, seg);
	case st_fin_wait_1:
		return tcp_conn_seg_proc_ack_fw1(conn, seg);
	case st_fin_wait_2:
		return tcp_conn_seg_proc_ack_fw2(conn, seg);
	case st_close_wait:
		return tcp_conn_seg_proc_ack_cw(conn, seg);
	case st_closing:
		return tcp_conn_seg_proc_ack_cls(conn, seg);
	case st_last_ack:
		return tcp_conn_seg_proc_ack_la(conn, seg);
	case st_time_wait:
		return tcp_conn_seg_proc_ack_tw(conn, seg);
	case st_listen:
	case st_syn_sent:
	case st_closed:
		assert(false);
	}

	assert(false);
}

/** Process segment URG field.
 *
 * @param conn		Connection
 * @param seg		Segment
 * @return		cp_done if we are done with this segment, cp_continue
 *			if not
 */
static cproc_t tcp_conn_seg_proc_urg(tcp_conn_t *conn, tcp_segment_t *seg)
{
	return cp_continue;
}

/** Process segment text.
 *
 * @param conn		Connection
 * @param seg		Segment
 * @return		cp_done if we are done with this segment, cp_continue
 *			if not
 */
static cproc_t tcp_conn_seg_proc_text(tcp_conn_t *conn, tcp_segment_t *seg)
{
	size_t text_size;
	size_t xfer_size;

	log_msg(LOG_DEFAULT, LVL_DEBUG, "%s: tcp_conn_seg_proc_text(%p, %p)",
	    conn->name, conn, seg);

	switch (conn->cstate) {
	case st_established:
	case st_fin_wait_1:
	case st_fin_wait_2:
		/* OK */
		break;
	case st_close_wait:
	case st_closing:
	case st_last_ack:
	case st_time_wait:
		/* Invalid since FIN has been received. Ignore text. */
		return cp_continue;
	case st_listen:
	case st_syn_sent:
	case st_syn_received:
	case st_closed:
		assert(false);
	}

	/*
	 * Process segment text
	 */
	assert(seq_no_segment_ready(conn, seg));

	/* Trim anything outside our receive window */
	tcp_conn_trim_seg_to_wnd(conn, seg);

	/* Determine how many bytes to copy */
	text_size = tcp_segment_text_size(seg);
	xfer_size = min(text_size, conn->rcv_buf_size - conn->rcv_buf_used);

	/* Copy data to receive buffer */
	tcp_segment_text_copy(seg, conn->rcv_buf + conn->rcv_buf_used,
	    xfer_size);
	conn->rcv_buf_used += xfer_size;

	/* Signal to the receive function that new data has arrived */
	fibril_condvar_broadcast(&conn->rcv_buf_cv);

	log_msg(LOG_DEFAULT, LVL_DEBUG, "Received %zu bytes of data.", xfer_size);

	/* Advance RCV.NXT */
	conn->rcv_nxt += xfer_size;

	/* Update receive window. XXX Not an efficient strategy. */
	conn->rcv_wnd -= xfer_size;

	/* Send ACK */
	if (xfer_size > 0)
		tcp_tqueue_ctrl_seg(conn, CTL_ACK);

	if (xfer_size < seg->len) {
		/* Trim part of segment which we just received */
		tcp_conn_trim_seg_to_wnd(conn, seg);
	} else {
<<<<<<< HEAD
		log_msg(LOG_DEFAULT, LVL_DEBUG, "%s: Nothing left in segment, dropping "
		    "(xfer_size=%zu, SEG.LEN=%zu, seg->ctrl=%u)",
		    conn->name, xfer_size, seg->len, (unsigned)seg->ctrl);
=======
		log_msg(LVL_DEBUG, "%s: Nothing left in segment, dropping "
		    "(xfer_size=%zu, SEG.LEN=%" PRIu32 ", seg->ctrl=%u)",
		    conn->name, xfer_size, seg->len, (unsigned int) seg->ctrl);
>>>>>>> 8cf48232
		/* Nothing left in segment */
		tcp_segment_delete(seg);
		return cp_done;
	}

	return cp_continue;
}

/** Process segment FIN field.
 *
 * @param conn		Connection
 * @param seg		Segment
 * @return		cp_done if we are done with this segment, cp_continue
 *			if not
 */
static cproc_t tcp_conn_seg_proc_fin(tcp_conn_t *conn, tcp_segment_t *seg)
{
	log_msg(LOG_DEFAULT, LVL_DEBUG, "%s: tcp_conn_seg_proc_fin(%p, %p)",
	    conn->name, conn, seg);
	log_msg(LOG_DEFAULT, LVL_DEBUG, " seg->len=%zu, seg->ctl=%u", (size_t) seg->len,
	    (unsigned) seg->ctrl);

	/* Only process FIN if no text is left in segment. */
	if (tcp_segment_text_size(seg) == 0 && (seg->ctrl & CTL_FIN) != 0) {
		log_msg(LOG_DEFAULT, LVL_DEBUG, " - FIN found in segment.");

		/* Send ACK */
		tcp_tqueue_ctrl_seg(conn, CTL_ACK);

		conn->rcv_nxt++;
		conn->rcv_wnd--;

		/* Change connection state */
		switch (conn->cstate) {
		case st_listen:
		case st_syn_sent:
		case st_closed:
			/* Connection not synchronized */
			assert(false);
		case st_syn_received:
		case st_established:
			log_msg(LOG_DEFAULT, LVL_DEBUG, "%s: FIN received -> Close-Wait",
			    conn->name);
			tcp_conn_state_set(conn, st_close_wait);
			break;
		case st_fin_wait_1:
			log_msg(LOG_DEFAULT, LVL_DEBUG, "%s: FIN received -> Closing",
			    conn->name);
			tcp_conn_state_set(conn, st_closing);
			break;
		case st_fin_wait_2:
			log_msg(LOG_DEFAULT, LVL_DEBUG, "%s: FIN received -> Time-Wait",
			    conn->name);
			tcp_conn_state_set(conn, st_time_wait);
			/* Start the Time-Wait timer */
			tcp_conn_tw_timer_set(conn);
			break;
		case st_close_wait:
		case st_closing:
		case st_last_ack:
			/* Do nothing */
			break;
		case st_time_wait:
			/* Restart the Time-Wait timer */
			tcp_conn_tw_timer_set(conn);
			break;
		}

		/* Add FIN to the receive buffer */
		conn->rcv_buf_fin = true;
		fibril_condvar_broadcast(&conn->rcv_buf_cv);

		tcp_segment_delete(seg);
		return cp_done;
	}

	return cp_continue;
}

/** Process incoming segment.
 *
 * We are in connection state where segments are processed in order
 * of sequence number. This processes one segment taken from the
 * connection incoming segments queue.
 *
 * @param conn		Connection
 * @param seg		Segment
 */
static void tcp_conn_seg_process(tcp_conn_t *conn, tcp_segment_t *seg)
{
	log_msg(LOG_DEFAULT, LVL_DEBUG, "tcp_conn_seg_process(%p, %p)", conn, seg);
	tcp_segment_dump(seg);

	/* Check whether segment is acceptable */
	/* XXX Permit valid ACKs, URGs and RSTs */
/*	if (!seq_no_segment_acceptable(conn, seg)) {
		log_msg(LOG_DEFAULT, LVL_WARN, "Segment not acceptable, dropping.");
		if ((seg->ctrl & CTL_RST) == 0) {
			tcp_tqueue_ctrl_seg(conn, CTL_ACK);
		}
		return;
	}
*/

	if (tcp_conn_seg_proc_rst(conn, seg) == cp_done)
		return;

	if (tcp_conn_seg_proc_sp(conn, seg) == cp_done)
		return;

	if (tcp_conn_seg_proc_syn(conn, seg) == cp_done)
		return;

	if (tcp_conn_seg_proc_ack(conn, seg) == cp_done)
		return;

	if (tcp_conn_seg_proc_urg(conn, seg) == cp_done)
		return;

	if (tcp_conn_seg_proc_text(conn, seg) == cp_done)
		return;

	if (tcp_conn_seg_proc_fin(conn, seg) == cp_done)
		return;

	/*
	 * If anything is left from the segment, insert it back into the
	 * incoming segments queue.
	 */
	if (seg->len > 0) {
		log_msg(LOG_DEFAULT, LVL_DEBUG, "Re-insert segment %p. seg->len=%zu",
		    seg, (size_t) seg->len);
		tcp_iqueue_insert_seg(&conn->incoming, seg);
	} else {
		tcp_segment_delete(seg);
	}
}

/** Segment arrived on a connection.
 *
 * @param conn		Connection
 * @param seg		Segment
 */
void tcp_conn_segment_arrived(tcp_conn_t *conn, tcp_segment_t *seg)
{
<<<<<<< HEAD
	log_msg(LOG_DEFAULT, LVL_DEBUG, "%c: tcp_conn_segment_arrived(%p)",
=======
	log_msg(LVL_DEBUG, "%s: tcp_conn_segment_arrived(%p)",
>>>>>>> 8cf48232
	    conn->name, seg);

	switch (conn->cstate) {
	case st_listen:
		tcp_conn_sa_listen(conn, seg); break;
	case st_syn_sent:
		tcp_conn_sa_syn_sent(conn, seg); break;
	case st_syn_received:
	case st_established:
	case st_fin_wait_1:
	case st_fin_wait_2:
	case st_close_wait:
	case st_closing:
	case st_last_ack:
	case st_time_wait:
		/* Process segments in order of sequence number */
		tcp_conn_sa_queue(conn, seg); break;
	case st_closed:
		log_msg(LOG_DEFAULT, LVL_DEBUG, "state=%d", (int) conn->cstate);
		assert(false);
	}
}

/** Time-Wait timeout handler.
 *
 * @param arg	Connection
 */
static void tw_timeout_func(void *arg)
{
	tcp_conn_t *conn = (tcp_conn_t *) arg;

	log_msg(LOG_DEFAULT, LVL_DEBUG, "tw_timeout_func(%p)", conn);

	fibril_mutex_lock(&conn->lock);

	if (conn->cstate == st_closed) {
		log_msg(LOG_DEFAULT, LVL_DEBUG, "Connection already closed.");
		fibril_mutex_unlock(&conn->lock);
		tcp_conn_delref(conn);
		return;
	}

	log_msg(LOG_DEFAULT, LVL_DEBUG, "%s: TW Timeout -> Closed", conn->name);
	tcp_conn_remove(conn);
	tcp_conn_state_set(conn, st_closed);

	fibril_mutex_unlock(&conn->lock);
	tcp_conn_delref(conn);
}

/** Start or restart the Time-Wait timeout.
 *
 * @param conn		Connection
 */
void tcp_conn_tw_timer_set(tcp_conn_t *conn)
{
	tcp_conn_addref(conn);
	fibril_timer_set(conn->tw_timer, TIME_WAIT_TIMEOUT, tw_timeout_func,
	    (void *)conn);
}

/** Clear the Time-Wait timeout.
 *
 * @param conn		Connection
 */
void tcp_conn_tw_timer_clear(tcp_conn_t *conn)
{
	if (fibril_timer_clear(conn->tw_timer) == fts_active)
		tcp_conn_delref(conn);
}

/** Trim segment to the receive window.
 *
 * @param conn		Connection
 * @param seg		Segment
 */
void tcp_conn_trim_seg_to_wnd(tcp_conn_t *conn, tcp_segment_t *seg)
{
	uint32_t left, right;

	seq_no_seg_trim_calc(conn, seg, &left, &right);
	tcp_segment_trim(seg, left, right);
}

/** Handle unexpected segment received on a socket pair.
 *
 * We reply with an RST unless the received segment has RST.
 *
 * @param sp		Socket pair which received the segment
 * @param seg		Unexpected segment
 */
void tcp_unexpected_segment(tcp_sockpair_t *sp, tcp_segment_t *seg)
{
	log_msg(LOG_DEFAULT, LVL_DEBUG, "tcp_unexpected_segment(%p, %p)", sp, seg);

	if ((seg->ctrl & CTL_RST) == 0)
		tcp_reply_rst(sp, seg);
}

/** Compute flipped socket pair for response.
 *
 * Flipped socket pair has local and foreign sockets exchanged.
 *
 * @param sp		Socket pair
 * @param fsp		Place to store flipped socket pair
 */
void tcp_sockpair_flipped(tcp_sockpair_t *sp, tcp_sockpair_t *fsp)
{
	fsp->local = sp->foreign;
	fsp->foreign = sp->local;
}

/** Send RST in response to an incoming segment.
 *
 * @param sp		Socket pair which received the segment
 * @param seg		Incoming segment
 */
void tcp_reply_rst(tcp_sockpair_t *sp, tcp_segment_t *seg)
{
	tcp_segment_t *rseg;

	log_msg(LOG_DEFAULT, LVL_DEBUG, "tcp_reply_rst(%p, %p)", sp, seg);

	rseg = tcp_segment_make_rst(seg);
	tcp_transmit_segment(sp, rseg);
}

/**
 * @}
 */<|MERGE_RESOLUTION|>--- conflicted
+++ resolved
@@ -997,15 +997,9 @@
 		/* Trim part of segment which we just received */
 		tcp_conn_trim_seg_to_wnd(conn, seg);
 	} else {
-<<<<<<< HEAD
 		log_msg(LOG_DEFAULT, LVL_DEBUG, "%s: Nothing left in segment, dropping "
-		    "(xfer_size=%zu, SEG.LEN=%zu, seg->ctrl=%u)",
-		    conn->name, xfer_size, seg->len, (unsigned)seg->ctrl);
-=======
-		log_msg(LVL_DEBUG, "%s: Nothing left in segment, dropping "
 		    "(xfer_size=%zu, SEG.LEN=%" PRIu32 ", seg->ctrl=%u)",
 		    conn->name, xfer_size, seg->len, (unsigned int) seg->ctrl);
->>>>>>> 8cf48232
 		/* Nothing left in segment */
 		tcp_segment_delete(seg);
 		return cp_done;
@@ -1151,11 +1145,7 @@
  */
 void tcp_conn_segment_arrived(tcp_conn_t *conn, tcp_segment_t *seg)
 {
-<<<<<<< HEAD
-	log_msg(LOG_DEFAULT, LVL_DEBUG, "%c: tcp_conn_segment_arrived(%p)",
-=======
-	log_msg(LVL_DEBUG, "%s: tcp_conn_segment_arrived(%p)",
->>>>>>> 8cf48232
+	log_msg(LOG_DEFAULT, LVL_DEBUG, "%s: tcp_conn_segment_arrived(%p)",
 	    conn->name, seg);
 
 	switch (conn->cstate) {
