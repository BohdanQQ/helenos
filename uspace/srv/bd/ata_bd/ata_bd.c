/*
 * Copyright (c) 2009 Jiri Svoboda
 * All rights reserved.
 *
 * Redistribution and use in source and binary forms, with or without
 * modification, are permitted provided that the following conditions
 * are met:
 *
 * - Redistributions of source code must retain the above copyright
 *   notice, this list of conditions and the following disclaimer.
 * - Redistributions in binary form must reproduce the above copyright
 *   notice, this list of conditions and the following disclaimer in the
 *   documentation and/or other materials provided with the distribution.
 * - The name of the author may not be used to endorse or promote products
 *   derived from this software without specific prior written permission.
 *
 * THIS SOFTWARE IS PROVIDED BY THE AUTHOR ``AS IS'' AND ANY EXPRESS OR
 * IMPLIED WARRANTIES, INCLUDING, BUT NOT LIMITED TO, THE IMPLIED WARRANTIES
 * OF MERCHANTABILITY AND FITNESS FOR A PARTICULAR PURPOSE ARE DISCLAIMED.
 * IN NO EVENT SHALL THE AUTHOR BE LIABLE FOR ANY DIRECT, INDIRECT,
 * INCIDENTAL, SPECIAL, EXEMPLARY, OR CONSEQUENTIAL DAMAGES (INCLUDING, BUT
 * NOT LIMITED TO, PROCUREMENT OF SUBSTITUTE GOODS OR SERVICES; LOSS OF USE,
 * DATA, OR PROFITS; OR BUSINESS INTERRUPTION) HOWEVER CAUSED AND ON ANY
 * THEORY OF LIABILITY, WHETHER IN CONTRACT, STRICT LIABILITY, OR TORT
 * (INCLUDING NEGLIGENCE OR OTHERWISE) ARISING IN ANY WAY OUT OF THE USE OF
 * THIS SOFTWARE, EVEN IF ADVISED OF THE POSSIBILITY OF SUCH DAMAGE.
 */

/** @addtogroup bd
 * @{
 */

/**
 * @file
 * @brief ATA disk driver
 *
 * This driver supports CHS, 28-bit and 48-bit LBA addressing. It only uses
 * PIO transfers. There is no support DMA, the PACKET feature set or any other
 * fancy features such as S.M.A.R.T, removable devices, etc.
 *
 * This driver is based on the ATA-1, ATA-2, ATA-3 and ATA/ATAPI-4 through 7
 * standards, as published by the ANSI, NCITS and INCITS standards bodies,
 * which are freely available. This driver contains no vendor-specific
 * code at this moment.
 *
 * The driver services a single controller which can have up to two disks
 * attached.
 */

#include <stdio.h>
#include <libarch/ddi.h>
#include <ddi.h>
#include <ipc/bd.h>
#include <async.h>
#include <as.h>
#include <fibril_synch.h>
#include <stdint.h>
#include <str.h>
#include <devmap.h>
#include <sys/types.h>
#include <inttypes.h>
#include <errno.h>
#include <bool.h>
#include <byteorder.h>
#include <task.h>
#include <macros.h>

#include "ata_hw.h"
#include "ata_bd.h"

#define NAME       "ata_bd"
#define NAMESPACE  "bd"

/** Number of defined legacy controller base addresses. */
#define LEGACY_CTLS 4

/**
 * Size of data returned from Identify Device or Identify Packet Device
 * command.
 */
static const size_t identify_data_size = 512;

/** Size of the communication area. */
static size_t comm_size;

/** I/O base address of the command registers. */
static uintptr_t cmd_physical;
/** I/O base address of the control registers. */
static uintptr_t ctl_physical;

/** I/O base addresses for legacy (ISA-compatible) controllers. */
static ata_base_t legacy_base[LEGACY_CTLS] = {
	{ 0x1f0, 0x3f0 },
	{ 0x170, 0x370 },
	{ 0x1e8, 0x3e8 },
	{ 0x168, 0x368 }
};

static ata_cmd_t *cmd;
static ata_ctl_t *ctl;

/** Per-disk state. */
static disk_t disk[MAX_DISKS];

static void print_syntax(void);
static int ata_bd_init(void);
static void ata_bd_connection(ipc_callid_t iid, ipc_call_t *icall);
static int ata_bd_read_blocks(int disk_id, uint64_t ba, size_t cnt,
    void *buf);
static int ata_bd_write_blocks(int disk_id, uint64_t ba, size_t cnt,
    const void *buf);
static int ata_rcmd_read(int disk_id, uint64_t ba, size_t cnt,
    void *buf);
static int ata_rcmd_write(int disk_id, uint64_t ba, size_t cnt,
    const void *buf);
static int disk_init(disk_t *d, int disk_id);
static int drive_identify(int drive_id, void *buf);
static int identify_pkt_dev(int dev_idx, void *buf);
static int ata_cmd_packet(int dev_idx, const void *cpkt, size_t cpkt_size,
    void *obuf, size_t obuf_size);
static int ata_pcmd_inquiry(int dev_idx, void *obuf, size_t obuf_size);
static int ata_pcmd_read_12(int dev_idx, uint64_t ba, size_t cnt,
    void *obuf, size_t obuf_size);
static void disk_print_summary(disk_t *d);
static int coord_calc(disk_t *d, uint64_t ba, block_coord_t *bc);
static void coord_sc_program(const block_coord_t *bc, uint16_t scnt);
static int wait_status(unsigned set, unsigned n_reset, uint8_t *pstatus,
    unsigned timeout);

int main(int argc, char **argv)
{
	char name[16];
	int i, rc;
	int n_disks;
	unsigned ctl_num;
	char *eptr;

	printf(NAME ": ATA disk driver\n");

	if (argc > 1) {
		ctl_num = strtoul(argv[1], &eptr, 0);
		if (*eptr != '\0' || ctl_num == 0 || ctl_num > 4) {
			printf("Invalid argument.\n");
			print_syntax();
			return -1;
		}
	} else {
		ctl_num = 1;
	}

	cmd_physical = legacy_base[ctl_num - 1].cmd;
	ctl_physical = legacy_base[ctl_num - 1].ctl;

	printf("I/O address %p/%p\n", (void *) cmd_physical,
	    (void *) ctl_physical);

	if (ata_bd_init() != EOK)
		return -1;

	for (i = 0; i < MAX_DISKS; i++) {
		printf("Identify drive %d... ", i);
		fflush(stdout);

		rc = disk_init(&disk[i], i);

		if (rc == EOK) {
			disk_print_summary(&disk[i]);
		} else {
			printf("Not found.\n");
		}
	}

	n_disks = 0;

	for (i = 0; i < MAX_DISKS; i++) {
		/* Skip unattached drives. */
		if (disk[i].present == false)
			continue;
		
		snprintf(name, 16, "%s/ata%udisk%d", NAMESPACE, ctl_num, i);
		rc = devmap_device_register(name, &disk[i].devmap_handle);
		if (rc != EOK) {
			printf(NAME ": Unable to register device %s.\n", name);
			return rc;
		}
		++n_disks;
	}

	if (n_disks == 0) {
		printf("No disks detected.\n");
		return -1;
	}

	printf(NAME ": Accepting connections\n");
	task_retval(0);
	async_manager();

	/* Not reached */
	return 0;
}


static void print_syntax(void)
{
	printf("Syntax: " NAME " <controller_number>\n");
	printf("Controller number = 1..4\n");
}

/** Print one-line device summary. */
static void disk_print_summary(disk_t *d)
{
	uint64_t mbytes;

	printf("%s: ", d->model);

	if (d->dev_type == ata_reg_dev) {
		switch (d->amode) {
		case am_chs:
			printf("CHS %u cylinders, %u heads, %u sectors",
			    disk->geom.cylinders, disk->geom.heads,
			    disk->geom.sectors);
			break;
		case am_lba28:
			printf("LBA-28");
			break;
		case am_lba48:
			printf("LBA-48");
			break;
		}
	} else {
		printf("PACKET");
	}

	printf(" %" PRIu64 " blocks", d->blocks);

	mbytes = d->blocks / (2 * 1024);
	if (mbytes > 0)
		printf(" %" PRIu64 " MB.", mbytes);

	printf("\n");
}

/** Register driver and enable device I/O. */
static int ata_bd_init(void)
{
	void *vaddr;
	int rc;

	rc = devmap_driver_register(NAME, ata_bd_connection);
	if (rc < 0) {
		printf(NAME ": Unable to register driver.\n");
		return rc;
	}

	rc = pio_enable((void *) cmd_physical, sizeof(ata_cmd_t), &vaddr);
	if (rc != EOK) {
		printf(NAME ": Could not initialize device I/O space.\n");
		return rc;
	}

	cmd = vaddr;

	rc = pio_enable((void *) ctl_physical, sizeof(ata_ctl_t), &vaddr);
	if (rc != EOK) {
		printf(NAME ": Could not initialize device I/O space.\n");
		return rc;
	}

	ctl = vaddr;


	return EOK;
}

/** Block device connection handler */
static void ata_bd_connection(ipc_callid_t iid, ipc_call_t *icall)
{
	void *fs_va = NULL;
	ipc_callid_t callid;
	ipc_call_t call;
	sysarg_t method;
	devmap_handle_t dh;
	unsigned int flags;
	int retval;
	uint64_t ba;
	size_t cnt;
	int disk_id, i;

	/* Get the device handle. */
	dh = IPC_GET_ARG1(*icall);

	/* Determine which disk device is the client connecting to. */
	disk_id = -1;
	for (i = 0; i < MAX_DISKS; i++)
		if (disk[i].devmap_handle == dh)
			disk_id = i;

	if (disk_id < 0 || disk[disk_id].present == false) {
		async_answer_0(iid, EINVAL);
		return;
	}

	/* Answer the IPC_M_CONNECT_ME_TO call. */
	async_answer_0(iid, EOK);

	if (!async_share_out_receive(&callid, &comm_size, &flags)) {
		async_answer_0(callid, EHANGUP);
		return;
	}

	fs_va = as_get_mappable_page(comm_size);
	if (fs_va == NULL) {
		async_answer_0(callid, EHANGUP);
		return;
	}

	(void) async_share_out_finalize(callid, fs_va);

	while (1) {
		callid = async_get_call(&call);
		method = IPC_GET_IMETHOD(call);
		switch (method) {
		case IPC_M_PHONE_HUNGUP:
			/* The other side has hung up. */
			async_answer_0(callid, EOK);
			return;
		case BD_READ_BLOCKS:
			ba = MERGE_LOUP32(IPC_GET_ARG1(call),
			    IPC_GET_ARG2(call));
			cnt = IPC_GET_ARG3(call);
			if (cnt * disk[disk_id].block_size > comm_size) {
				retval = ELIMIT;
				break;
			}
			retval = ata_bd_read_blocks(disk_id, ba, cnt, fs_va);
			break;
		case BD_WRITE_BLOCKS:
			ba = MERGE_LOUP32(IPC_GET_ARG1(call),
			    IPC_GET_ARG2(call));
			cnt = IPC_GET_ARG3(call);
			if (cnt * disk[disk_id].block_size > comm_size) {
				retval = ELIMIT;
				break;
			}
			retval = ata_bd_write_blocks(disk_id, ba, cnt, fs_va);
			break;
		case BD_GET_BLOCK_SIZE:
<<<<<<< HEAD
			async_answer_1(callid, EOK, block_size);
=======
			ipc_answer_1(callid, EOK, disk[disk_id].block_size);
>>>>>>> aa893e0c
			continue;
		case BD_GET_NUM_BLOCKS:
			async_answer_2(callid, EOK, LOWER32(disk[disk_id].blocks),
			    UPPER32(disk[disk_id].blocks));
			continue;
		default:
			retval = EINVAL;
			break;
		}
		async_answer_0(callid, retval);
	}
}

/** Initialize a disk.
 *
 * Probes for a disk, determines its parameters and initializes
 * the disk structure.
 */
static int disk_init(disk_t *d, int disk_id)
{
	identify_data_t idata;
	uint8_t model[40];
	ata_inquiry_data_t inq_data;
	uint16_t w;
	uint8_t c;
	size_t pos, len;
	int rc;
	unsigned i;

	d->present = false;
	fibril_mutex_initialize(&d->lock);

	/* Try identify command. */
	rc = drive_identify(disk_id, &idata);
	if (rc == EOK) {
		/* Success. It's a register (non-packet) device. */
		printf("ATA register-only device found.\n");
		d->dev_type = ata_reg_dev;
	} else if (rc == EIO) {
		/*
		 * There is something, but not a register device.
		 * It could be a packet device.
		 */
		rc = identify_pkt_dev(disk_id, &idata);
		if (rc == EOK) {
			/* We have a packet device. */
			d->dev_type = ata_pkt_dev;
		} else {
			/* Nope. Something's there, but not recognized. */
			return EIO;
		}
	} else {
		/* Operation timed out. That means there is no device there. */
		return EIO;
	}

	printf("device caps: 0x%04x\n", idata.caps);
	if (d->dev_type == ata_pkt_dev) {
		/* Packet device */
		d->amode = 0;

		d->geom.cylinders = 0;
		d->geom.heads = 0;
		d->geom.sectors = 0;

		d->blocks = 0;
	} else if ((idata.caps & rd_cap_lba) == 0) {
		/* Device only supports CHS addressing. */
		d->amode = am_chs;

		d->geom.cylinders = idata.cylinders;
		d->geom.heads = idata.heads;
		d->geom.sectors = idata.sectors;

		d->blocks = d->geom.cylinders * d->geom.heads * d->geom.sectors;
	} else if ((idata.cmd_set1 & cs1_addr48) == 0) {
		/* Device only supports LBA-28 addressing. */
		d->amode = am_lba28;

		d->geom.cylinders = 0;
		d->geom.heads = 0;
		d->geom.sectors = 0;

		d->blocks =
		     (uint32_t) idata.total_lba28_0 | 
		    ((uint32_t) idata.total_lba28_1 << 16);
	} else {
		/* Device supports LBA-48 addressing. */
		d->amode = am_lba48;

		d->geom.cylinders = 0;
		d->geom.heads = 0;
		d->geom.sectors = 0;

		d->blocks =
		     (uint64_t) idata.total_lba48_0 |
		    ((uint64_t) idata.total_lba48_1 << 16) |
		    ((uint64_t) idata.total_lba48_2 << 32) | 
		    ((uint64_t) idata.total_lba48_3 << 48);
	}

	/*
	 * Convert model name to string representation.
	 */
	for (i = 0; i < 20; i++) {
		w = idata.model_name[i];
		model[2 * i] = w >> 8;
		model[2 * i + 1] = w & 0x00ff;
	}

	len = 40;
	while (len > 0 && model[len - 1] == 0x20)
		--len;

	pos = 0;
	for (i = 0; i < len; ++i) {
		c = model[i];
		if (c >= 0x80) c = '?';

		chr_encode(c, d->model, &pos, 40);
	}
	d->model[pos] = '\0';

	if (d->dev_type == ata_pkt_dev) {
		/* Send inquiry. */
		rc = ata_pcmd_inquiry(0, &inq_data, sizeof(inq_data));
		if (rc != EOK) {
			printf("Device inquiry failed.\n");
			d->present = false;
			return EIO;
		}

		/* Check device type. */
		if (INQUIRY_PDEV_TYPE(inq_data.pdev_type) != PDEV_TYPE_CDROM)
			printf("Warning: Peripheral device type is not CD-ROM.\n");

		/* Assume 2k block size for now. */
		d->block_size = 2048;
	} else {
		/* Assume register Read always uses 512-byte blocks. */
		d->block_size = 512;
	}

	d->present = true;
	return EOK;
}

/** Read multiple blocks from the device. */
static int ata_bd_read_blocks(int disk_id, uint64_t ba, size_t cnt,
    void *buf) {

	int rc;

	while (cnt > 0) {
		if (disk[disk_id].dev_type == ata_reg_dev)
			rc = ata_rcmd_read(disk_id, ba, 1, buf);
		else
			rc = ata_pcmd_read_12(disk_id, ba, 1, buf,
			    disk[disk_id].block_size);

		if (rc != EOK)
			return rc;

		++ba;
		--cnt;
		buf += disk[disk_id].block_size;
	}

	return EOK;
}

/** Write multiple blocks to the device. */
static int ata_bd_write_blocks(int disk_id, uint64_t ba, size_t cnt,
    const void *buf) {

	int rc;

	if (disk[disk_id].dev_type != ata_reg_dev)
		return ENOTSUP;

	while (cnt > 0) {
		rc = ata_rcmd_write(disk_id, ba, 1, buf);
		if (rc != EOK)
			return rc;

		++ba;
		--cnt;
		buf += disk[disk_id].block_size;
	}

	return EOK;
}

/** Issue IDENTIFY command.
 *
 * Reads @c identify data into the provided buffer. This is used to detect
 * whether an ATA device is present and if so, to determine its parameters.
 *
 * @param disk_id	Device ID, 0 or 1.
 * @param buf		Pointer to a 512-byte buffer.
 *
 * @return		ETIMEOUT on timeout (this can mean the device is
 *			not present). EIO if device responds with error.
 */
static int drive_identify(int disk_id, void *buf)
{
	uint16_t data;
	uint8_t status;
	uint8_t drv_head;
	size_t i;

	drv_head = ((disk_id != 0) ? DHR_DRV : 0);

	if (wait_status(0, ~SR_BSY, NULL, TIMEOUT_PROBE) != EOK)
		return ETIMEOUT;

	pio_write_8(&cmd->drive_head, drv_head);

	/*
	 * This is where we would most likely expect a non-existing device to
	 * show up by not setting SR_DRDY.
	 */
	if (wait_status(SR_DRDY, ~SR_BSY, NULL, TIMEOUT_PROBE) != EOK)
		return ETIMEOUT;

	pio_write_8(&cmd->command, CMD_IDENTIFY_DRIVE);

	if (wait_status(0, ~SR_BSY, &status, TIMEOUT_PROBE) != EOK)
		return ETIMEOUT;

	/* Read data from the disk buffer. */

	if ((status & SR_DRQ) != 0) {
		for (i = 0; i < identify_data_size / 2; i++) {
			data = pio_read_16(&cmd->data_port);
			((uint16_t *) buf)[i] = data;
		}
	}

	if ((status & SR_ERR) != 0) {
		return EIO;
	}

	return EOK;
}

/** Issue Identify Packet Device command.
 *
 * Reads @c identify data into the provided buffer. This is used to detect
 * whether an ATAPI device is present and if so, to determine its parameters.
 *
 * @param dev_idx	Device index, 0 or 1.
 * @param buf		Pointer to a 512-byte buffer.
 */
static int identify_pkt_dev(int dev_idx, void *buf)
{
	uint16_t data;
	uint8_t status;
	uint8_t drv_head;
	size_t i;

	drv_head = ((dev_idx != 0) ? DHR_DRV : 0);

	if (wait_status(0, ~SR_BSY, NULL, TIMEOUT_PROBE) != EOK)
		return EIO;

	pio_write_8(&cmd->drive_head, drv_head);

	/* For ATAPI commands we do not need to wait for DRDY. */
	if (wait_status(0, ~SR_BSY, NULL, TIMEOUT_PROBE) != EOK)
		return EIO;

	pio_write_8(&cmd->command, CMD_IDENTIFY_PKT_DEV);

	if (wait_status(0, ~SR_BSY, &status, TIMEOUT_BSY) != EOK)
		return EIO;

	/* Read data from the device buffer. */

	if ((status & SR_DRQ) != 0) {
		for (i = 0; i < identify_data_size / 2; i++) {
			data = pio_read_16(&cmd->data_port);
			((uint16_t *) buf)[i] = data;
		}
	}

	if ((status & SR_ERR) != 0)
		return EIO;

	return EOK;
}

/** Issue packet command (i. e. write a command packet to the device).
 *
 * Only data-in commands are supported (e.g. inquiry, read).
 *
 * @param dev_idx	Device index (0 or 1)
 * @param obuf		Buffer for storing data read from device
 * @param obuf_size	Size of obuf in bytes
 *
 * @return EOK on success, EIO on error.
 */
static int ata_cmd_packet(int dev_idx, const void *cpkt, size_t cpkt_size,
    void *obuf, size_t obuf_size)
{
	size_t i;
	uint8_t status;
	uint8_t drv_head;
	disk_t *d;
	size_t data_size;
	uint16_t val;

	d = &disk[dev_idx];
	fibril_mutex_lock(&d->lock);

	/* New value for Drive/Head register */
	drv_head =
	    ((dev_idx != 0) ? DHR_DRV : 0);

	if (wait_status(0, ~SR_BSY, NULL, TIMEOUT_PROBE) != EOK) {
		fibril_mutex_unlock(&d->lock);
		return EIO;
	}

	pio_write_8(&cmd->drive_head, drv_head);

	if (wait_status(0, ~(SR_BSY|SR_DRQ), NULL, TIMEOUT_BSY) != EOK) {
		fibril_mutex_unlock(&d->lock);
		return EIO;
	}

	/* Byte count <- max. number of bytes we can read in one transfer. */
	pio_write_8(&cmd->cylinder_low, 0xfe);
	pio_write_8(&cmd->cylinder_high, 0xff);

	pio_write_8(&cmd->command, CMD_PACKET);

	if (wait_status(SR_DRQ, ~SR_BSY, &status, TIMEOUT_BSY) != EOK) {
		fibril_mutex_unlock(&d->lock);
		return EIO;
	}

	/* Write command packet. */
	for (i = 0; i < (cpkt_size + 1) / 2; i++)
		pio_write_16(&cmd->data_port, ((uint16_t *) cpkt)[i]);

	if (wait_status(0, ~SR_BSY, &status, TIMEOUT_BSY) != EOK) {
		fibril_mutex_unlock(&d->lock);
		return EIO;
	}

	if ((status & SR_DRQ) == 0) {
		fibril_mutex_unlock(&d->lock);
		return EIO;
	}

	/* Read byte count. */
	data_size = (uint16_t) pio_read_8(&cmd->cylinder_low) +
	    ((uint16_t) pio_read_8(&cmd->cylinder_high) << 8);

	/* Check whether data fits into output buffer. */
	if (data_size > obuf_size) {
		/* Output buffer is too small to store data. */
		fibril_mutex_unlock(&d->lock);
		return EIO;
	}

	/* Read data from the device buffer. */
	for (i = 0; i < (data_size + 1) / 2; i++) {
		val = pio_read_16(&cmd->data_port);
		((uint16_t *) obuf)[i] = val;
	}

	if (status & SR_ERR) {
		fibril_mutex_unlock(&d->lock);
		return EIO;
	}

	fibril_mutex_unlock(&d->lock);

	return EOK;
}

/** Issue ATAPI Inquiry.
 *
 * @param dev_idx	Device index (0 or 1)
 * @param obuf		Buffer for storing inquiry data read from device
 * @param obuf_size	Size of obuf in bytes
 *
 * @return EOK on success, EIO on error.
 */
static int ata_pcmd_inquiry(int dev_idx, void *obuf, size_t obuf_size)
{
	ata_pcmd_inquiry_t cp;
	int rc;

	memset(&cp, 0, sizeof(cp));

	cp.opcode = PCMD_INQUIRY;
	cp.alloc_len = min(obuf_size, 0xff); /* Allocation length */

	rc = ata_cmd_packet(0, &cp, sizeof(cp), obuf, obuf_size);
	if (rc != EOK)
		return rc;

	return EOK;
}

/** Issue ATAPI read(12) command.
 *
 * Output buffer must be large enough to hold the data, otherwise the
 * function will fail.
 *
 * @param dev_idx	Device index (0 or 1)
 * @param ba		Starting block address
 * @param cnt		Number of blocks to read
 * @param obuf		Buffer for storing inquiry data read from device
 * @param obuf_size	Size of obuf in bytes
 *
 * @return EOK on success, EIO on error.
 */
static int ata_pcmd_read_12(int dev_idx, uint64_t ba, size_t cnt,
    void *obuf, size_t obuf_size)
{
	ata_pcmd_read_12_t cp;
	int rc;

	if (ba > UINT32_MAX)
		return EINVAL;

	memset(&cp, 0, sizeof(cp));

	cp.opcode = PCMD_READ_12;
	cp.ba = host2uint32_t_be(ba);
	cp.nblocks = host2uint32_t_be(cnt);

	rc = ata_cmd_packet(0, &cp, sizeof(cp), obuf, obuf_size);
	if (rc != EOK)
		return rc;

	return EOK;
}

/** Read a physical from the device.
 *
 * @param disk_id	Device index (0 or 1)
 * @param ba		Address the first block.
 * @param cnt		Number of blocks to transfer.
 * @param buf		Buffer for holding the data.
 *
 * @return EOK on success, EIO on error.
 */
static int ata_rcmd_read(int disk_id, uint64_t ba, size_t blk_cnt,
    void *buf)
{
	size_t i;
	uint16_t data;
	uint8_t status;
	uint8_t drv_head;
	disk_t *d;
	block_coord_t bc;

	d = &disk[disk_id];
	
	/* Silence warning. */
	memset(&bc, 0, sizeof(bc));

	/* Compute block coordinates. */
	if (coord_calc(d, ba, &bc) != EOK)
		return EINVAL;

	/* New value for Drive/Head register */
	drv_head =
	    ((disk_id != 0) ? DHR_DRV : 0) |
	    ((d->amode != am_chs) ? DHR_LBA : 0) |
	    (bc.h & 0x0f);

	fibril_mutex_lock(&d->lock);

	/* Program a Read Sectors operation. */

	if (wait_status(0, ~SR_BSY, NULL, TIMEOUT_BSY) != EOK) {
		fibril_mutex_unlock(&d->lock);
		return EIO;
	}

	pio_write_8(&cmd->drive_head, drv_head);

	if (wait_status(SR_DRDY, ~SR_BSY, NULL, TIMEOUT_DRDY) != EOK) {
		fibril_mutex_unlock(&d->lock);
		return EIO;
	}

	/* Program block coordinates into the device. */
	coord_sc_program(&bc, 1);

	pio_write_8(&cmd->command, d->amode == am_lba48 ?
	    CMD_READ_SECTORS_EXT : CMD_READ_SECTORS);

	if (wait_status(0, ~SR_BSY, &status, TIMEOUT_BSY) != EOK) {
		fibril_mutex_unlock(&d->lock);
		return EIO;
	}

	if ((status & SR_DRQ) != 0) {
		/* Read data from the device buffer. */

		for (i = 0; i < disk[disk_id].block_size / 2; i++) {
			data = pio_read_16(&cmd->data_port);
			((uint16_t *) buf)[i] = data;
		}
	}

	if ((status & SR_ERR) != 0)
		return EIO;

	fibril_mutex_unlock(&d->lock);
	return EOK;
}

/** Write a physical block to the device.
 *
 * @param disk_id	Device index (0 or 1)
 * @param ba		Address of the first block.
 * @param cnt		Number of blocks to transfer.
 * @param buf		Buffer holding the data to write.
 *
 * @return EOK on success, EIO on error.
 */
static int ata_rcmd_write(int disk_id, uint64_t ba, size_t cnt,
    const void *buf)
{
	size_t i;
	uint8_t status;
	uint8_t drv_head;
	disk_t *d;
	block_coord_t bc;

	d = &disk[disk_id];
	
	/* Silence warning. */
	memset(&bc, 0, sizeof(bc));

	/* Compute block coordinates. */
	if (coord_calc(d, ba, &bc) != EOK)
		return EINVAL;

	/* New value for Drive/Head register */
	drv_head =
	    ((disk_id != 0) ? DHR_DRV : 0) |
	    ((d->amode != am_chs) ? DHR_LBA : 0) |
	    (bc.h & 0x0f);

	fibril_mutex_lock(&d->lock);

	/* Program a Write Sectors operation. */

	if (wait_status(0, ~SR_BSY, NULL, TIMEOUT_BSY) != EOK) {
		fibril_mutex_unlock(&d->lock);
		return EIO;
	}

	pio_write_8(&cmd->drive_head, drv_head);

	if (wait_status(SR_DRDY, ~SR_BSY, NULL, TIMEOUT_DRDY) != EOK) {
		fibril_mutex_unlock(&d->lock);
		return EIO;
	}

	/* Program block coordinates into the device. */
	coord_sc_program(&bc, 1);

	pio_write_8(&cmd->command, d->amode == am_lba48 ?
	    CMD_WRITE_SECTORS_EXT : CMD_WRITE_SECTORS);

	if (wait_status(0, ~SR_BSY, &status, TIMEOUT_BSY) != EOK) {
		fibril_mutex_unlock(&d->lock);
		return EIO;
	}

	if ((status & SR_DRQ) != 0) {
		/* Write data to the device buffer. */

		for (i = 0; i < disk[disk_id].block_size / 2; i++) {
			pio_write_16(&cmd->data_port, ((uint16_t *) buf)[i]);
		}
	}

	fibril_mutex_unlock(&d->lock);

	if (status & SR_ERR)
		return EIO;

	return EOK;
}

/** Calculate block coordinates.
 *
 * Calculates block coordinates in the best coordinate system supported
 * by the device. These can be later programmed into the device using
 * @c coord_sc_program().
 *
 * @return EOK on success or EINVAL if block index is past end of device.
 */
static int coord_calc(disk_t *d, uint64_t ba, block_coord_t *bc)
{
	uint64_t c;
	uint64_t idx;

	/* Check device bounds. */
	if (ba >= d->blocks)
		return EINVAL;

	bc->amode = d->amode;

	switch (d->amode) {
	case am_chs:
		/* Compute CHS coordinates. */
		c = ba / (d->geom.heads * d->geom.sectors);
		idx = ba % (d->geom.heads * d->geom.sectors);

		bc->cyl_lo = c & 0xff;
		bc->cyl_hi = (c >> 8) & 0xff;
		bc->h      = (idx / d->geom.sectors) & 0x0f;
		bc->sector = (1 + (idx % d->geom.sectors)) & 0xff;
		break;

	case am_lba28:
		/* Compute LBA-28 coordinates. */
		bc->c0 = ba & 0xff;		/* bits 0-7 */
		bc->c1 = (ba >> 8) & 0xff;	/* bits 8-15 */
		bc->c2 = (ba >> 16) & 0xff;	/* bits 16-23 */
		bc->h  = (ba >> 24) & 0x0f;	/* bits 24-27 */
		break;

	case am_lba48:
		/* Compute LBA-48 coordinates. */
		bc->c0 = ba & 0xff;		/* bits 0-7 */
		bc->c1 = (ba >> 8) & 0xff;	/* bits 8-15 */
		bc->c2 = (ba >> 16) & 0xff;	/* bits 16-23 */
		bc->c3 = (ba >> 24) & 0xff;	/* bits 24-31 */
		bc->c4 = (ba >> 32) & 0xff;	/* bits 32-39 */
		bc->c5 = (ba >> 40) & 0xff;	/* bits 40-47 */
		bc->h  = 0;
		break;
	}

	return EOK;
}

/** Program block coordinates and sector count into ATA registers.
 *
 * Note that bc->h must be programmed separately into the device/head register.
 */
static void coord_sc_program(const block_coord_t *bc, uint16_t scnt)
{
	if (bc->amode == am_lba48) {
		/* Write high-order bits. */
		pio_write_8(&cmd->sector_count, scnt >> 8);
		pio_write_8(&cmd->sector_number, bc->c3);
		pio_write_8(&cmd->cylinder_low, bc->c4);
		pio_write_8(&cmd->cylinder_high, bc->c5);
	}

	/* Write low-order bits. */
	pio_write_8(&cmd->sector_count, scnt & 0x00ff);
	pio_write_8(&cmd->sector_number, bc->c0);
	pio_write_8(&cmd->cylinder_low, bc->c1);
	pio_write_8(&cmd->cylinder_high, bc->c2);
}

/** Wait until some status bits are set and some are reset.
 *
 * Example: wait_status(SR_DRDY, ~SR_BSY) waits for SR_DRDY to become
 * set and SR_BSY to become reset.
 *
 * @param set		Combination if bits which must be all set.
 * @param n_reset	Negated combination of bits which must be all reset.
 * @param pstatus	Pointer where to store last read status or NULL.
 * @param timeout	Timeout in 10ms units.
 *
 * @return		EOK on success, EIO on timeout.
 */
static int wait_status(unsigned set, unsigned n_reset, uint8_t *pstatus,
    unsigned timeout)
{
	uint8_t status;
	int cnt;

	status = pio_read_8(&cmd->status);

	/*
	 * This is crude, yet simple. First try with 1us delays
	 * (most likely the device will respond very fast). If not,
	 * start trying every 10 ms.
	 */

	cnt = 100;
	while ((status & ~n_reset) != 0 || (status & set) != set) {
		async_usleep(1);
		--cnt;
		if (cnt <= 0) break;

		status = pio_read_8(&cmd->status);
	}

	cnt = timeout;
	while ((status & ~n_reset) != 0 || (status & set) != set) {
		async_usleep(10000);
		--cnt;
		if (cnt <= 0) break;

		status = pio_read_8(&cmd->status);
	}

	if (pstatus)
		*pstatus = status;

	if (cnt == 0)
		return EIO;

	return EOK;
}

/**
 * @}
 */<|MERGE_RESOLUTION|>--- conflicted
+++ resolved
@@ -345,11 +345,7 @@
 			retval = ata_bd_write_blocks(disk_id, ba, cnt, fs_va);
 			break;
 		case BD_GET_BLOCK_SIZE:
-<<<<<<< HEAD
-			async_answer_1(callid, EOK, block_size);
-=======
-			ipc_answer_1(callid, EOK, disk[disk_id].block_size);
->>>>>>> aa893e0c
+			async_answer_1(callid, EOK, disk[disk_id].block_size);
 			continue;
 		case BD_GET_NUM_BLOCKS:
 			async_answer_2(callid, EOK, LOWER32(disk[disk_id].blocks),
