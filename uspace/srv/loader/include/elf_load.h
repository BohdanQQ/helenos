/*
 * Copyright (c) 2008 Jiri Svoboda
 * All rights reserved.
 *
 * Redistribution and use in source and binary forms, with or without
 * modification, are permitted provided that the following conditions
 * are met:
 *
 * - Redistributions of source code must retain the above copyright
 *   notice, this list of conditions and the following disclaimer.
 * - Redistributions in binary form must reproduce the above copyright
 *   notice, this list of conditions and the following disclaimer in the
 *   documentation and/or other materials provided with the distribution.
 * - The name of the author may not be used to endorse or promote products
 *   derived from this software without specific prior written permission.
 *
 * THIS SOFTWARE IS PROVIDED BY THE AUTHOR ``AS IS'' AND ANY EXPRESS OR
 * IMPLIED WARRANTIES, INCLUDING, BUT NOT LIMITED TO, THE IMPLIED WARRANTIES
 * OF MERCHANTABILITY AND FITNESS FOR A PARTICULAR PURPOSE ARE DISCLAIMED.
 * IN NO EVENT SHALL THE AUTHOR BE LIABLE FOR ANY DIRECT, INDIRECT,
 * INCIDENTAL, SPECIAL, EXEMPLARY, OR CONSEQUENTIAL DAMAGES (INCLUDING, BUT
 * NOT LIMITED TO, PROCUREMENT OF SUBSTITUTE GOODS OR SERVICES; LOSS OF USE,
 * DATA, OR PROFITS; OR BUSINESS INTERRUPTION) HOWEVER CAUSED AND ON ANY
 * THEORY OF LIABILITY, WHETHER IN CONTRACT, STRICT LIABILITY, OR TORT
 * (INCLUDING NEGLIGENCE OR OTHERWISE) ARISING IN ANY WAY OUT OF THE USE OF
 * THIS SOFTWARE, EVEN IF ADVISED OF THE POSSIBILITY OF SUCH DAMAGE.
 */

/** @addtogroup generic
 * @{
 */
/** @file
 * @brief ELF loader structures and public functions.
 */

#ifndef ELF_LOAD_H_
#define ELF_LOAD_H_

#include <arch/elf.h>
#include <sys/types.h>
#include <loader/pcb.h>

#include "elf.h"

typedef enum {
	/** Leave all segments in RW access mode. */
	ELDF_RW = 1
} eld_flags_t;

/**
 * Some data extracted from the headers are stored here
 */
typedef struct {
	/** Entry point */
	entry_point_t entry;

	/** ELF interpreter name or NULL if statically-linked */
	const char *interp;

	/** Pointer to the dynamic section */
	void *dynamic;
} elf_info_t;

/**
 * Holds information about an ELF binary being loaded.
 */
typedef struct {
	/** Filedescriptor of the file from which we are loading */
	int fd;

	/** Difference between run-time addresses and link-time addresses */
	uintptr_t bias;

	/** Flags passed to the ELF loader. */
	eld_flags_t flags;

	/** A copy of the ELF file header */
	elf_header_t *header;

	/** Store extracted info here */
	elf_info_t *info;
} elf_ld_t;

<<<<<<< HEAD
int elf_load_file(char *file_name, size_t so_bias, eld_flags_t flags,
    elf_info_t *info);
=======
int elf_load_file(const char *file_name, size_t so_bias, elf_info_t *info);
void elf_run(elf_info_t *info, pcb_t *pcb);
>>>>>>> 7308e848
void elf_create_pcb(elf_info_t *info, pcb_t *pcb);

#endif

/** @}
 */<|MERGE_RESOLUTION|>--- conflicted
+++ resolved
@@ -81,13 +81,8 @@
 	elf_info_t *info;
 } elf_ld_t;
 
-<<<<<<< HEAD
-int elf_load_file(char *file_name, size_t so_bias, eld_flags_t flags,
+int elf_load_file(const char *file_name, size_t so_bias, eld_flags_t flags,
     elf_info_t *info);
-=======
-int elf_load_file(const char *file_name, size_t so_bias, elf_info_t *info);
-void elf_run(elf_info_t *info, pcb_t *pcb);
->>>>>>> 7308e848
 void elf_create_pcb(elf_info_t *info, pcb_t *pcb);
 
 #endif
