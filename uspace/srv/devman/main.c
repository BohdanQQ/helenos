--- conflicted
+++ resolved
@@ -457,16 +457,10 @@
 	}
 	
 	if (driver == NULL) {
-<<<<<<< HEAD
 		printf(NAME ": devman_forward error - the device %" PRIun \
 		    " (%s) is not in usable state.\n",
 		    handle, dev->pathname);
-		ipc_answer_0(iid, ENOENT);
-=======
-		printf(NAME ": devman_forward error - the device is not in %" PRIun
-		    " usable state.\n", handle);
 		async_answer_0(iid, ENOENT);
->>>>>>> 0b378820
 		return;
 	}
 	
@@ -484,15 +478,9 @@
 		return;
 	}
 
-<<<<<<< HEAD
-//	printf(NAME ": devman_forward: forward connection to device %s to "
-//	    "driver %s.\n", dev->pathname, driver->name);
-	ipc_forward_fast(iid, driver->phone, method, dev->handle, 0, IPC_FF_NONE);
-=======
 	printf(NAME ": devman_forward: forward connection to device %s to "
 	    "driver %s.\n", dev->pathname, driver->name);
 	async_forward_fast(iid, driver->phone, method, dev->handle, 0, IPC_FF_NONE);
->>>>>>> 0b378820
 }
 
 /** Function for handling connections from a client forwarded by the device
