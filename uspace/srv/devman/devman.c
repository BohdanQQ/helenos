/*
 * Copyright (c) 2010 Lenka Trochtova
 * All rights reserved.
 *
 * Redistribution and use in source and binary forms, with or without
 * modification, are permitted provided that the following conditions
 * are met:
 *
 * - Redistributions of source code must retain the above copyright
 *   notice, this list of conditions and the following disclaimer.
 * - Redistributions in binary form must reproduce the above copyright
 *   notice, this list of conditions and the following disclaimer in the
 *   documentation and/or other materials provided with the distribution.
 * - The name of the author may not be used to endorse or promote products
 *   derived from this software without specific prior written permission.
 *
 * THIS SOFTWARE IS PROVIDED BY THE AUTHOR ``AS IS'' AND ANY EXPRESS OR
 * IMPLIED WARRANTIES, INCLUDING, BUT NOT LIMITED TO, THE IMPLIED WARRANTIES
 * OF MERCHANTABILITY AND FITNESS FOR A PARTICULAR PURPOSE ARE DISCLAIMED.
 * IN NO EVENT SHALL THE AUTHOR BE LIABLE FOR ANY DIRECT, INDIRECT,
 * INCIDENTAL, SPECIAL, EXEMPLARY, OR CONSEQUENTIAL DAMAGES (INCLUDING, BUT
 * NOT LIMITED TO, PROCUREMENT OF SUBSTITUTE GOODS OR SERVICES; LOSS OF USE,
 * DATA, OR PROFITS; OR BUSINESS INTERRUPTION) HOWEVER CAUSED AND ON ANY
 * THEORY OF LIABILITY, WHETHER IN CONTRACT, STRICT LIABILITY, OR TORT
 * (INCLUDING NEGLIGENCE OR OTHERWISE) ARISING IN ANY WAY OUT OF THE USE OF
 * THIS SOFTWARE, EVEN IF ADVISED OF THE POSSIBILITY OF SUCH DAMAGE.
 */

/** @addtogroup devman
 * @{
 */

#include <errno.h>
#include <fcntl.h>
#include <sys/stat.h>
#include <io/log.h>
#include <ipc/driver.h>
#include <ipc/devman.h>
#include <devmap.h>
#include <str_error.h>

#include "devman.h"

fun_node_t *find_node_child(fun_node_t *parent, const char *name);

/* hash table operations */

static hash_index_t devices_hash(unsigned long key[])
{
	return key[0] % DEVICE_BUCKETS;
}

static int devman_devices_compare(unsigned long key[], hash_count_t keys,
    link_t *item)
{
	dev_node_t *dev = hash_table_get_instance(item, dev_node_t, devman_dev);
	return (dev->handle == (devman_handle_t) key[0]);
}

static int devman_functions_compare(unsigned long key[], hash_count_t keys,
    link_t *item)
{
	fun_node_t *fun = hash_table_get_instance(item, fun_node_t, devman_fun);
	return (fun->handle == (devman_handle_t) key[0]);
}

static int devmap_functions_compare(unsigned long key[], hash_count_t keys,
    link_t *item)
{
	fun_node_t *fun = hash_table_get_instance(item, fun_node_t, devmap_fun);
	return (fun->devmap_handle == (devmap_handle_t) key[0]);
}

static int devmap_devices_class_compare(unsigned long key[], hash_count_t keys,
    link_t *item)
{
	dev_class_info_t *class_info
	    = hash_table_get_instance(item, dev_class_info_t, devmap_link);
	assert(class_info != NULL);

	return (class_info->devmap_handle == (devmap_handle_t) key[0]);
}

static void devices_remove_callback(link_t *item)
{
}

static hash_table_operations_t devman_devices_ops = {
	.hash = devices_hash,
	.compare = devman_devices_compare,
	.remove_callback = devices_remove_callback
};

static hash_table_operations_t devman_functions_ops = {
	.hash = devices_hash,
	.compare = devman_functions_compare,
	.remove_callback = devices_remove_callback
};

static hash_table_operations_t devmap_devices_ops = {
	.hash = devices_hash,
	.compare = devmap_functions_compare,
	.remove_callback = devices_remove_callback
};

static hash_table_operations_t devmap_devices_class_ops = {
	.hash = devices_hash,
	.compare = devmap_devices_class_compare,
	.remove_callback = devices_remove_callback
};

/**
 * Initialize the list of device driver's.
 *
 * @param drv_list the list of device driver's.
 *
 */
void init_driver_list(driver_list_t *drv_list)
{
	assert(drv_list != NULL);
	
	list_initialize(&drv_list->drivers);
	fibril_mutex_initialize(&drv_list->drivers_mutex);
}

/** Allocate and initialize a new driver structure.
 *
 * @return	Driver structure.
 */
driver_t *create_driver(void)
{
	driver_t *res = malloc(sizeof(driver_t));
	if (res != NULL)
		init_driver(res);
	return res;
}

/** Add a driver to the list of drivers.
 *
 * @param drivers_list	List of drivers.
 * @param drv		Driver structure.
 */
void add_driver(driver_list_t *drivers_list, driver_t *drv)
{
	fibril_mutex_lock(&drivers_list->drivers_mutex);
	list_prepend(&drv->drivers, &drivers_list->drivers);
	fibril_mutex_unlock(&drivers_list->drivers_mutex);

<<<<<<< HEAD
	printf(NAME": the '%s' driver was added to the list of available "
	    "drivers.\n", drv->name);

	printf(NAME ": match ids:");
	link_t *cur;
	for (cur = drv->match_ids.ids.next; cur != &drv->match_ids.ids; cur = cur->next) {
		match_id_t *match_id = list_get_instance(cur, match_id_t, link);
		printf(" %d:%s", match_id->score, match_id->id);
	}
	printf("\n");
=======
	log_msg(LVL_NOTE, "Driver `%s' was added to the list of available "
	    "drivers.", drv->name);
>>>>>>> ebcb05a5
}

/** Read match id at the specified position of a string and set the position in
 * the string to the first character following the id.
 *
 * @param buf		The position in the input string.
 * @return		The match id.
 */
char *read_match_id(char **buf)
{
	char *res = NULL;
	size_t len = get_nonspace_len(*buf);
	
	if (len > 0) {
		res = malloc(len + 1);
		if (res != NULL) {
			str_ncpy(res, len + 1, *buf, len);
			*buf += len;
		}
	}
	
	return res;
}

/**
 * Read match ids and associated match scores from a string.
 *
 * Each match score in the string is followed by its match id.
 * The match ids and match scores are separated by whitespaces.
 * Neither match ids nor match scores can contain whitespaces.
 *
 * @param buf		The string from which the match ids are read.
 * @param ids		The list of match ids into which the match ids and
 *			scores are added.
 * @return		True if at least one match id and associated match score
 *			was successfully read, false otherwise.
 */
bool parse_match_ids(char *buf, match_id_list_t *ids)
{
	int score = 0;
	char *id = NULL;
	int ids_read = 0;
	
	while (true) {
		/* skip spaces */
		if (!skip_spaces(&buf))
			break;
		
		/* read score */
		score = strtoul(buf, &buf, 10);
		
		/* skip spaces */
		if (!skip_spaces(&buf))
			break;
		
		/* read id */
		id = read_match_id(&buf);
		if (NULL == id)
			break;
		
		/* create new match_id structure */
		match_id_t *mid = create_match_id();
		mid->id = id;
		mid->score = score;
		
		/* add it to the list */
		add_match_id(ids, mid);
		
		ids_read++;
	}
	
	return ids_read > 0;
}

/**
 * Read match ids and associated match scores from a file.
 *
 * Each match score in the file is followed by its match id.
 * The match ids and match scores are separated by whitespaces.
 * Neither match ids nor match scores can contain whitespaces.
 *
 * @param buf		The path to the file from which the match ids are read.
 * @param ids		The list of match ids into which the match ids and
 *			scores are added.
 * @return		True if at least one match id and associated match score
 *			was successfully read, false otherwise.
 */
bool read_match_ids(const char *conf_path, match_id_list_t *ids)
{
	log_msg(LVL_DEBUG, "read_match_ids(conf_path=\"%s\")", conf_path);
	
	bool suc = false;
	char *buf = NULL;
	bool opened = false;
	int fd;
	size_t len = 0;
	
	fd = open(conf_path, O_RDONLY);
	if (fd < 0) {
		log_msg(LVL_ERROR, "Unable to open `%s' for reading: %s.",
		    conf_path, str_error(fd));
		goto cleanup;
	}
	opened = true;
	
	len = lseek(fd, 0, SEEK_END);
	lseek(fd, 0, SEEK_SET);
	if (len == 0) {
		log_msg(LVL_ERROR, "Configuration file '%s' is empty.",
		    conf_path);
		goto cleanup;
	}
	
	buf = malloc(len + 1);
	if (buf == NULL) {
		log_msg(LVL_ERROR, "Memory allocation failed when parsing file "
		    "'%s'.", conf_path);
		goto cleanup;
	}
	
	ssize_t read_bytes = safe_read(fd, buf, len);
	if (read_bytes <= 0) {
		log_msg(LVL_ERROR, "Unable to read file '%s'.", conf_path);
		goto cleanup;
	}
	buf[read_bytes] = 0;
	
	suc = parse_match_ids(buf, ids);
	
cleanup:
	free(buf);
	
	if (opened)
		close(fd);
	
	return suc;
}

/**
 * Get information about a driver.
 *
 * Each driver has its own directory in the base directory.
 * The name of the driver's directory is the same as the name of the driver.
 * The driver's directory contains driver's binary (named as the driver without
 * extension) and the configuration file with match ids for device-to-driver
 *  matching (named as the driver with a special extension).
 *
 * This function searches for the driver's directory and containing
 * configuration files. If all the files needed are found, they are parsed and
 * the information about the driver is stored in the driver's structure.
 *
 * @param base_path	The base directory, in which we look for driver's
 *			subdirectory.
 * @param name		The name of the driver.
 * @param drv		The driver structure to fill information in.
 *
 * @return		True on success, false otherwise.
 */
bool get_driver_info(const char *base_path, const char *name, driver_t *drv)
{
	log_msg(LVL_DEBUG, "get_driver_info(base_path=\"%s\", name=\"%s\")",
	    base_path, name);
	
	assert(base_path != NULL && name != NULL && drv != NULL);
	
	bool suc = false;
	char *match_path = NULL;
	size_t name_size = 0;
	
	/* Read the list of match ids from the driver's configuration file. */
	match_path = get_abs_path(base_path, name, MATCH_EXT);
	if (match_path == NULL)
		goto cleanup;
	
	if (!read_match_ids(match_path, &drv->match_ids))
		goto cleanup;
	
	/* Allocate and fill driver's name. */
	name_size = str_size(name) + 1;
	drv->name = malloc(name_size);
	if (drv->name == NULL)
		goto cleanup;
	str_cpy(drv->name, name_size, name);
	
	/* Initialize path with driver's binary. */
	drv->binary_path = get_abs_path(base_path, name, "");
	if (drv->binary_path == NULL)
		goto cleanup;
	
	/* Check whether the driver's binary exists. */
	struct stat s;
	if (stat(drv->binary_path, &s) == ENOENT) { /* FIXME!! */
		log_msg(LVL_ERROR, "Driver not found at path `%s'.",
		    drv->binary_path);
		goto cleanup;
	}
	
	suc = true;
	
cleanup:
	if (!suc) {
		free(drv->binary_path);
		free(drv->name);
		/* Set the driver structure to the default state. */
		init_driver(drv);
	}
	
	free(match_path);
	
	return suc;
}

/** Lookup drivers in the directory.
 *
 * @param drivers_list	The list of available drivers.
 * @param dir_path	The path to the directory where we search for drivers.
 * @return		Number of drivers which were found.
 */
int lookup_available_drivers(driver_list_t *drivers_list, const char *dir_path)
{
	log_msg(LVL_DEBUG, "lookup_available_drivers(dir=\"%s\")", dir_path);
	
	int drv_cnt = 0;
	DIR *dir = NULL;
	struct dirent *diren;

	dir = opendir(dir_path);
	
	if (dir != NULL) {
		driver_t *drv = create_driver();
		while ((diren = readdir(dir))) {
			if (get_driver_info(dir_path, diren->d_name, drv)) {
				add_driver(drivers_list, drv);
				drv_cnt++;
				drv = create_driver();
			}
		}
		delete_driver(drv);
		closedir(dir);
	}
	
	return drv_cnt;
}

/** Create root device and function node in the device tree.
 *
 * @param tree	The device tree.
 * @return	True on success, false otherwise.
 */
bool create_root_nodes(dev_tree_t *tree)
{
	fun_node_t *fun;
	dev_node_t *dev;
	
	log_msg(LVL_DEBUG, "create_root_nodes()");
	
	fibril_rwlock_write_lock(&tree->rwlock);
	
	/*
	 * Create root function. This is a pseudo function to which
	 * the root device node is attached. It allows us to match
	 * the root device driver in a standard manner, i.e. against
	 * the parent function.
	 */
	
	fun = create_fun_node();
	if (fun == NULL) {
		fibril_rwlock_write_unlock(&tree->rwlock);
		return false;
	}
	
	insert_fun_node(tree, fun, clone_string(""), NULL);
	match_id_t *id = create_match_id();
	id->id = clone_string("root");
	id->score = 100;
	add_match_id(&fun->match_ids, id);
	tree->root_node = fun;
	
	/*
	 * Create root device node.
	 */
	dev = create_dev_node();
	if (dev == NULL) {
		fibril_rwlock_write_unlock(&tree->rwlock);
		return false;
	}
	
	insert_dev_node(tree, dev, fun);
	
	fibril_rwlock_write_unlock(&tree->rwlock);
	
	return dev != NULL;
}

/** Lookup the best matching driver for the specified device in the list of
 * drivers.
 *
 * A match between a device and a driver is found if one of the driver's match
 * ids match one of the device's match ids. The score of the match is the
 * product of the driver's and device's score associated with the matching id.
 * The best matching driver for a device is the driver with the highest score
 * of the match between the device and the driver.
 *
 * @param drivers_list	The list of drivers, where we look for the driver
 *			suitable for handling the device.
 * @param node		The device node structure of the device.
 * @return		The best matching driver or NULL if no matching driver
 *			is found.
 */
driver_t *find_best_match_driver(driver_list_t *drivers_list, dev_node_t *node)
{
	driver_t *best_drv = NULL, *drv = NULL;
	int best_score = 0, score = 0;
	
	fibril_mutex_lock(&drivers_list->drivers_mutex);
	
	link_t *link = drivers_list->drivers.next;
	while (link != &drivers_list->drivers) {
		drv = list_get_instance(link, driver_t, drivers);
		score = get_match_score(drv, node);
		if (score > best_score) {
			best_score = score;
			best_drv = drv;
		}
		link = link->next;
	}
	
	fibril_mutex_unlock(&drivers_list->drivers_mutex);
	
	return best_drv;
}

/** Assign a driver to a device.
 *
 * @param node		The device's node in the device tree.
 * @param drv		The driver.
 */
void attach_driver(dev_node_t *dev, driver_t *drv)
{
	log_msg(LVL_DEBUG, "attach_driver(dev=\"%s\",drv=\"%s\")",
	    dev->pfun->pathname, drv->name);
	
	fibril_mutex_lock(&drv->driver_mutex);
	
	dev->drv = drv;
	list_append(&dev->driver_devices, &drv->devices);
	
	fibril_mutex_unlock(&drv->driver_mutex);
}

/** Start a driver
 *
 * @param drv		The driver's structure.
 * @return		True if the driver's task is successfully spawned, false
 *			otherwise.
 */
bool start_driver(driver_t *drv)
{
	int rc;

	assert(fibril_mutex_is_locked(&drv->driver_mutex));
	
	log_msg(LVL_DEBUG, "start_driver(drv=\"%s\")", drv->name);
	
	rc = task_spawnl(NULL, drv->binary_path, drv->binary_path, NULL);
	if (rc != EOK) {
		log_msg(LVL_ERROR, "Spawning driver `%s' (%s) failed: %s.",
		    drv->name, drv->binary_path, str_error(rc));
		return false;
	}
	
	drv->state = DRIVER_STARTING;
	return true;
}

/** Find device driver in the list of device drivers.
 *
 * @param drv_list	The list of device drivers.
 * @param drv_name	The name of the device driver which is searched.
 * @return		The device driver of the specified name, if it is in the
 *			list, NULL otherwise.
 */
driver_t *find_driver(driver_list_t *drv_list, const char *drv_name)
{
	driver_t *res = NULL;
	driver_t *drv = NULL;
	link_t *link;
	
	fibril_mutex_lock(&drv_list->drivers_mutex);
	
	link = drv_list->drivers.next;
	while (link != &drv_list->drivers) {
		drv = list_get_instance(link, driver_t, drivers);
		if (str_cmp(drv->name, drv_name) == 0) {
			res = drv;
			break;
		}

		link = link->next;
	}
	
	fibril_mutex_unlock(&drv_list->drivers_mutex);
	
	return res;
}

/** Remember the driver's phone.
 *
 * @param driver	The driver.
 * @param phone		The phone to the driver.
 */
void set_driver_phone(driver_t *driver, sysarg_t phone)
{
	fibril_mutex_lock(&driver->driver_mutex);
	assert(driver->state == DRIVER_STARTING);
	driver->phone = phone;
	fibril_mutex_unlock(&driver->driver_mutex);
}

/** Notify driver about the devices to which it was assigned.
 *
 * @param driver	The driver to which the devices are passed.
 */
static void pass_devices_to_driver(driver_t *driver, dev_tree_t *tree)
{
	dev_node_t *dev;
	link_t *link;
	int phone;

	log_msg(LVL_DEBUG, "pass_devices_to_driver(driver=\"%s\")",
	    driver->name);

	fibril_mutex_lock(&driver->driver_mutex);

	phone = async_connect_me_to(driver->phone, DRIVER_DEVMAN, 0, 0);

	if (phone < 0) {
		fibril_mutex_unlock(&driver->driver_mutex);
		return;
	}

	/*
	 * Go through devices list as long as there is some device
	 * that has not been passed to the driver.
	 */
	link = driver->devices.next;
	while (link != &driver->devices) {
		dev = list_get_instance(link, dev_node_t, driver_devices);
		if (dev->passed_to_driver) {
			link = link->next;
			continue;
		}

		/*
		 * We remove the device from the list to allow safe adding
		 * of new devices (no one will touch our item this way).
		 */
		list_remove(link);

		/*
		 * Unlock to avoid deadlock when adding device
		 * handled by itself.
		 */
		fibril_mutex_unlock(&driver->driver_mutex);

		add_device(phone, driver, dev, tree);

		/*
		 * Lock again as we will work with driver's
		 * structure.
		 */
		fibril_mutex_lock(&driver->driver_mutex);

		/*
		 * Insert the device back.
		 * The order is not relevant here so no harm is done
		 * (actually, the order would be preserved in most cases).
		 */
		list_append(link, &driver->devices);

		/*
		 * Restart the cycle to go through all devices again.
		 */
		link = driver->devices.next;
	}

	async_hangup(phone);

	/*
	 * Once we passed all devices to the driver, we need to mark the
	 * driver as running.
	 * It is vital to do it here and inside critical section.
	 *
	 * If we would change the state earlier, other devices added to
	 * the driver would be added to the device list and started
	 * immediately and possibly started here as well.
	 */
	log_msg(LVL_DEBUG, "Driver `%s' enters running state.", driver->name);
	driver->state = DRIVER_RUNNING;

	fibril_mutex_unlock(&driver->driver_mutex);
}

/** Finish the initialization of a driver after it has succesfully started
 * and after it has registered itself by the device manager.
 *
 * Pass devices formerly matched to the driver to the driver and remember the
 * driver is running and fully functional now.
 *
 * @param driver	The driver which registered itself as running by the
 *			device manager.
 */
void initialize_running_driver(driver_t *driver, dev_tree_t *tree)
{
	log_msg(LVL_DEBUG, "initialize_running_driver(driver=\"%s\")",
	    driver->name);
	
	/*
	 * Pass devices which have been already assigned to the driver to the
	 * driver.
	 */
	pass_devices_to_driver(driver, tree);
}

/** Initialize device driver structure.
 *
 * @param drv		The device driver structure.
 */
void init_driver(driver_t *drv)
{
	assert(drv != NULL);

	memset(drv, 0, sizeof(driver_t));
	list_initialize(&drv->match_ids.ids);
	list_initialize(&drv->devices);
	fibril_mutex_initialize(&drv->driver_mutex);
}

/** Device driver structure clean-up.
 *
 * @param drv		The device driver structure.
 */
void clean_driver(driver_t *drv)
{
	assert(drv != NULL);

	free_not_null(drv->name);
	free_not_null(drv->binary_path);

	clean_match_ids(&drv->match_ids);

	init_driver(drv);
}

/** Delete device driver structure.
 *
 * @param drv		The device driver structure.
 */
void delete_driver(driver_t *drv)
{
	assert(drv != NULL);
	
	clean_driver(drv);
	free(drv);
}

/** Create devmap path and name for the function. */
void devmap_register_tree_function(fun_node_t *fun, dev_tree_t *tree)
{
	char *devmap_pathname = NULL;
	char *devmap_name = NULL;
	
	asprintf(&devmap_name, "%s", fun->pathname);
	if (devmap_name == NULL)
		return;
	
	replace_char(devmap_name, '/', DEVMAP_SEPARATOR);
	
	asprintf(&devmap_pathname, "%s/%s", DEVMAP_DEVICE_NAMESPACE,
	    devmap_name);
	if (devmap_pathname == NULL) {
		free(devmap_name);
		return;
	}
	
	devmap_device_register_with_iface(devmap_pathname,
	    &fun->devmap_handle, DEVMAN_CONNECT_FROM_DEVMAP);
	
	tree_add_devmap_function(tree, fun);
	
	free(devmap_name);
	free(devmap_pathname);
}

/** Pass a device to running driver.
 *
 * @param drv		The driver's structure.
 * @param node		The device's node in the device tree.
 */
void add_device(int phone, driver_t *drv, dev_node_t *dev, dev_tree_t *tree)
{
	/*
	 * We do not expect to have driver's mutex locked as we do not
	 * access any structures that would affect driver_t.
	 */
	log_msg(LVL_DEBUG, "add_device(drv=\"%s\", dev=\"%s\")",
	    drv->name, dev->pfun->name);
	
	sysarg_t rc;
	ipc_call_t answer;
	
	/* Send the device to the driver. */
	devman_handle_t parent_handle;
	if (dev->pfun) {
		parent_handle = dev->pfun->handle;
	} else {
		parent_handle = 0;
	}

	aid_t req = async_send_2(phone, DRIVER_ADD_DEVICE, dev->handle,
	    parent_handle, &answer);
	
	/* Send the device's name to the driver. */
	rc = async_data_write_start(phone, dev->pfun->name,
	    str_size(dev->pfun->name) + 1);
	if (rc != EOK) {
		/* TODO handle error */
	}

	/* Wait for answer from the driver. */
	async_wait_for(req, &rc);

	switch(rc) {
	case EOK:
		dev->state = DEVICE_USABLE;
		break;
	case ENOENT:
		dev->state = DEVICE_NOT_PRESENT;
		break;
	default:
		dev->state = DEVICE_INVALID;
	}
	
	dev->passed_to_driver = true;

	return;
}

/** Find suitable driver for a device and assign the driver to it.
 *
 * @param node		The device node of the device in the device tree.
 * @param drivers_list	The list of available drivers.
 * @return		True if the suitable driver is found and
 *			successfully assigned to the device, false otherwise.
 */
bool assign_driver(dev_node_t *dev, driver_list_t *drivers_list,
    dev_tree_t *tree)
{
	assert(dev != NULL);
	assert(drivers_list != NULL);
	assert(tree != NULL);
	
	/*
	 * Find the driver which is the most suitable for handling this device.
	 */
	driver_t *drv = find_best_match_driver(drivers_list, dev);
	if (drv == NULL) {
		log_msg(LVL_ERROR, "No driver found for device `%s'.",
		    dev->pfun->pathname);
		return false;
	}
	
	/* Attach the driver to the device. */
	attach_driver(dev, drv);
	
	fibril_mutex_lock(&drv->driver_mutex);
	if (drv->state == DRIVER_NOT_STARTED) {
		/* Start the driver. */
		start_driver(drv);
	}
	bool is_running = drv->state == DRIVER_RUNNING;
	fibril_mutex_unlock(&drv->driver_mutex);

	if (is_running) {
		/* Notify the driver about the new device. */
		int phone = async_connect_me_to(drv->phone, DRIVER_DEVMAN, 0, 0);
		if (phone >= 0) {
			add_device(phone, drv, dev, tree);
			async_hangup(phone);
		}
	}
	
	return true;
}

/** Initialize the device tree.
 *
 * Create root device node of the tree and assign driver to it.
 *
 * @param tree		The device tree.
 * @param drivers_list	the list of available drivers.
 * @return		True on success, false otherwise.
 */
bool init_device_tree(dev_tree_t *tree, driver_list_t *drivers_list)
{
	log_msg(LVL_DEBUG, "init_device_tree()");
	
	tree->current_handle = 0;
	
	hash_table_create(&tree->devman_devices, DEVICE_BUCKETS, 1,
	    &devman_devices_ops);
	hash_table_create(&tree->devman_functions, DEVICE_BUCKETS, 1,
	    &devman_functions_ops);
	hash_table_create(&tree->devmap_functions, DEVICE_BUCKETS, 1,
	    &devmap_devices_ops);
	
	fibril_rwlock_initialize(&tree->rwlock);
	
	/* Create root function and root device and add them to the device tree. */
	if (!create_root_nodes(tree))
		return false;

	/* Find suitable driver and start it. */
	return assign_driver(tree->root_node->child, drivers_list, tree);
}

/* Device nodes */

/** Create a new device node.
 *
 * @return		A device node structure.
 */
dev_node_t *create_dev_node(void)
{
	dev_node_t *res = malloc(sizeof(dev_node_t));
	
	if (res != NULL) {
		memset(res, 0, sizeof(dev_node_t));
		list_initialize(&res->functions);
		link_initialize(&res->driver_devices);
		link_initialize(&res->devman_dev);
	}
	
	return res;
}

/** Delete a device node.
 *
 * @param node		The device node structure.
 */
void delete_dev_node(dev_node_t *dev)
{
	assert(list_empty(&dev->functions));
	assert(dev->pfun == NULL);
	assert(dev->drv == NULL);
	
	free(dev);
}

/** Find the device node structure of the device witch has the specified handle.
 *
 * @param tree		The device tree where we look for the device node.
 * @param handle	The handle of the device.
 * @return		The device node.
 */
dev_node_t *find_dev_node_no_lock(dev_tree_t *tree, devman_handle_t handle)
{
	unsigned long key = handle;
	link_t *link;
	
	assert(fibril_rwlock_is_locked(&tree->rwlock));
	
	link = hash_table_find(&tree->devman_devices, &key);
	return hash_table_get_instance(link, dev_node_t, devman_dev);
}

/** Find the device node structure of the device witch has the specified handle.
 *
 * @param tree		The device tree where we look for the device node.
 * @param handle	The handle of the device.
 * @return		The device node.
 */
dev_node_t *find_dev_node(dev_tree_t *tree, devman_handle_t handle)
{
	dev_node_t *dev = NULL;
	
	fibril_rwlock_read_lock(&tree->rwlock);
	dev = find_dev_node_no_lock(tree, handle);
	fibril_rwlock_read_unlock(&tree->rwlock);
	
	return dev;
}

/* Function nodes */

/** Create a new function node.
 *
 * @return		A function node structure.
 */
fun_node_t *create_fun_node(void)
{
	fun_node_t *res = malloc(sizeof(fun_node_t));
	
	if (res != NULL) {
		memset(res, 0, sizeof(fun_node_t));
		link_initialize(&res->dev_functions);
		list_initialize(&res->match_ids.ids);
		list_initialize(&res->classes);
		link_initialize(&res->devman_fun);
		link_initialize(&res->devmap_fun);
	}
	
	return res;
}

/** Delete a function node.
 *
 * @param fun		The device node structure.
 */
void delete_fun_node(fun_node_t *fun)
{
	assert(fun->dev == NULL);
	assert(fun->child == NULL);
	
	clean_match_ids(&fun->match_ids);
	free_not_null(fun->name);
	free_not_null(fun->pathname);
	free(fun);
}

/** Find the function node with the specified handle.
 *
 * @param tree		The device tree where we look for the device node.
 * @param handle	The handle of the function.
 * @return		The function node.
 */
fun_node_t *find_fun_node_no_lock(dev_tree_t *tree, devman_handle_t handle)
{
	unsigned long key = handle;
	link_t *link;
	
	assert(fibril_rwlock_is_locked(&tree->rwlock));
	
	link = hash_table_find(&tree->devman_functions, &key);
	if (link == NULL)
		return NULL;
	
	return hash_table_get_instance(link, fun_node_t, devman_fun);
}

/** Find the function node with the specified handle.
 *
 * @param tree		The device tree where we look for the device node.
 * @param handle	The handle of the function.
 * @return		The function node.
 */
fun_node_t *find_fun_node(dev_tree_t *tree, devman_handle_t handle)
{
	fun_node_t *fun = NULL;
	
	fibril_rwlock_read_lock(&tree->rwlock);
	fun = find_fun_node_no_lock(tree, handle);
	fibril_rwlock_read_unlock(&tree->rwlock);
	
	return fun;
}

/** Create and set device's full path in device tree.
 *
 * @param node		The device's device node.
 * @param parent	The parent device node.
 * @return		True on success, false otherwise (insufficient
 *			resources etc.).
 */
static bool set_fun_path(fun_node_t *fun, fun_node_t *parent)
{
	assert(fun->name != NULL);
	
	size_t pathsize = (str_size(fun->name) + 1);
	if (parent != NULL)
		pathsize += str_size(parent->pathname) + 1;
	
	fun->pathname = (char *) malloc(pathsize);
	if (fun->pathname == NULL) {
		log_msg(LVL_ERROR, "Failed to allocate device path.");
		return false;
	}
	
	if (parent != NULL) {
		str_cpy(fun->pathname, pathsize, parent->pathname);
		str_append(fun->pathname, pathsize, "/");
		str_append(fun->pathname, pathsize, fun->name);
	} else {
		str_cpy(fun->pathname, pathsize, fun->name);
	}
	
	return true;
}

/** Insert new device into device tree.
 *
 * @param tree		The device tree.
 * @param node		The newly added device node. 
 * @param dev_name	The name of the newly added device.
 * @param parent	The parent device node.
 *
 * @return		True on success, false otherwise (insufficient resources
 *			etc.).
 */
bool insert_dev_node(dev_tree_t *tree, dev_node_t *dev, fun_node_t *pfun)
{
	assert(dev != NULL);
	assert(tree != NULL);
	assert(fibril_rwlock_is_write_locked(&tree->rwlock));
	
	log_msg(LVL_DEBUG, "insert_dev_node(dev=%p, pfun=%p [\"%s\"])",
	    dev, pfun, pfun->pathname);

	/* Add the node to the handle-to-node map. */
	dev->handle = ++tree->current_handle;
	unsigned long key = dev->handle;
	hash_table_insert(&tree->devman_devices, &key, &dev->devman_dev);

	/* Add the node to the list of its parent's children. */
	dev->pfun = pfun;
	pfun->child = dev;
	
	return true;
}

/** Insert new function into device tree.
 *
 * @param tree		The device tree.
 * @param node		The newly added function node. 
 * @param dev_name	The name of the newly added function.
 * @param parent	Owning device node.
 *
 * @return		True on success, false otherwise (insufficient resources
 *			etc.).
 */
bool insert_fun_node(dev_tree_t *tree, fun_node_t *fun, char *fun_name,
    dev_node_t *dev)
{
	fun_node_t *pfun;
	
	assert(fun != NULL);
	assert(tree != NULL);
	assert(fun_name != NULL);
	assert(fibril_rwlock_is_write_locked(&tree->rwlock));
	
	/*
	 * The root function is a special case, it does not belong to any
	 * device so for the root function dev == NULL.
	 */
	pfun = (dev != NULL) ? dev->pfun : NULL;
	
	fun->name = fun_name;
	if (!set_fun_path(fun, pfun)) {
		return false;
	}
	
	/* Add the node to the handle-to-node map. */
	fun->handle = ++tree->current_handle;
	unsigned long key = fun->handle;
	hash_table_insert(&tree->devman_functions, &key, &fun->devman_fun);

	/* Add the node to the list of its parent's children. */
	fun->dev = dev;
	if (dev != NULL)
		list_append(&fun->dev_functions, &dev->functions);
	
	return true;
}

/** Find function node with a specified path in the device tree.
 * 
 * @param path		The path of the function node in the device tree.
 * @param tree		The device tree.
 * @return		The function node if it is present in the tree, NULL
 *			otherwise.
 */
fun_node_t *find_fun_node_by_path(dev_tree_t *tree, char *path)
{
	assert(path != NULL);

	bool is_absolute = path[0] == '/';
	if (!is_absolute) {
		return NULL;
	}

	fibril_rwlock_read_lock(&tree->rwlock);
	
	fun_node_t *fun = tree->root_node;
	/*
	 * Relative path to the function from its parent (but with '/' at the
	 * beginning)
	 */
	char *rel_path = path;
	char *next_path_elem = NULL;
	bool cont = true;
	
	while (cont && fun != NULL) {
		next_path_elem  = get_path_elem_end(rel_path + 1);
		if (next_path_elem[0] == '/') {
			cont = true;
			next_path_elem[0] = 0;
		} else {
			cont = false;
		}
		
		fun = find_node_child(fun, rel_path + 1);
		
		if (cont) {
			/* Restore the original path. */
			next_path_elem[0] = '/';
		}
		rel_path = next_path_elem;
	}
	
	fibril_rwlock_read_unlock(&tree->rwlock);
	
	return fun;
}

/** Find function with a specified name belonging to given device.
 *
 * Device tree rwlock should be held at least for reading.
 *
 * @param dev Device the function belongs to.
 * @param name Function name (not path).
 * @return Function node.
 * @retval NULL No function with given name.
 */
fun_node_t *find_fun_node_in_device(dev_node_t *dev, const char *name)
{
	assert(dev != NULL);
	assert(name != NULL);

	fun_node_t *fun;
	link_t *link;

	for (link = dev->functions.next;
	    link != &dev->functions;
	    link = link->next) {
		fun = list_get_instance(link, fun_node_t, dev_functions);

		if (str_cmp(name, fun->name) == 0)
			return fun;
	}

	return NULL;
}

/** Find function node by its class name and index. */
fun_node_t *find_fun_node_by_class(class_list_t *class_list,
    const char *class_name, const char *dev_name)
{
	assert(class_list != NULL);
	assert(class_name != NULL);
	assert(dev_name != NULL);

	fibril_rwlock_read_lock(&class_list->rwlock);

	dev_class_t *cl = find_dev_class_no_lock(class_list, class_name);
	if (cl == NULL) {
		fibril_rwlock_read_unlock(&class_list->rwlock);
		return NULL;
	}

	dev_class_info_t *dev = find_dev_in_class(cl, dev_name);
	if (dev == NULL) {
		fibril_rwlock_read_unlock(&class_list->rwlock);
		return NULL;
	}

	fun_node_t *fun = dev->fun;

	fibril_rwlock_read_unlock(&class_list->rwlock);

	return fun;
}


/** Find child function node with a specified name.
 *
 * Device tree rwlock should be held at least for reading.
 *
 * @param parent	The parent function node.
 * @param name		The name of the child function.
 * @return		The child function node.
 */
fun_node_t *find_node_child(fun_node_t *pfun, const char *name)
{
	return find_fun_node_in_device(pfun->child, name);
}

/* Device classes */

/** Create device class.
 *
 * @return	Device class.
 */
dev_class_t *create_dev_class(void)
{
	dev_class_t *cl;
	
	cl = (dev_class_t *) malloc(sizeof(dev_class_t));
	if (cl != NULL) {
		memset(cl, 0, sizeof(dev_class_t));
		list_initialize(&cl->devices);
		fibril_mutex_initialize(&cl->mutex);
	}
	
	return cl;
}

/** Create device class info.
 *
 * @return		Device class info.
 */
dev_class_info_t *create_dev_class_info(void)
{
	dev_class_info_t *info;
	
	info = (dev_class_info_t *) malloc(sizeof(dev_class_info_t));
	if (info != NULL) {
		memset(info, 0, sizeof(dev_class_info_t));
		link_initialize(&info->dev_classes);
		link_initialize(&info->devmap_link);
		link_initialize(&info->link);
	}
	
	return info;
}

size_t get_new_class_dev_idx(dev_class_t *cl)
{
	size_t dev_idx;
	
	fibril_mutex_lock(&cl->mutex);
	dev_idx = ++cl->curr_dev_idx;
	fibril_mutex_unlock(&cl->mutex);
	
	return dev_idx;
}


/** Create unique device name within the class.
 *
 * @param cl		The class.
 * @param base_dev_name	Contains the base name for the device if it was
 *			specified by the driver when it registered the device by
 *			the class; NULL if driver specified no base name.
 * @return		The unique name for the device within the class.
 */
char *create_dev_name_for_class(dev_class_t *cl, const char *base_dev_name)
{
	char *dev_name;
	const char *base_name;
	
	if (base_dev_name != NULL)
		base_name = base_dev_name;
	else
		base_name = cl->base_dev_name;
	
	size_t idx = get_new_class_dev_idx(cl);
	asprintf(&dev_name, "%s%zu", base_name, idx);
	
	return dev_name;
}

/** Add the device function to the class.
 *
 * The device may be added to multiple classes and a class may contain multiple
 * devices. The class and the device are associated with each other by the
 * dev_class_info_t structure.
 *
 * @param dev		The device.
 * @param class		The class.
 * @param base_dev_name	The base name of the device within the class if
 *			specified by the driver, NULL otherwise.
 * @return		dev_class_info_t structure which associates the device
 *			with the class.
 */
dev_class_info_t *add_function_to_class(fun_node_t *fun, dev_class_t *cl,
    const char *base_dev_name)
{
	dev_class_info_t *info;

	assert(fun != NULL);
	assert(cl != NULL);

	info = create_dev_class_info();

	
	if (info != NULL) {
		info->dev_class = cl;
		info->fun = fun;
		
		/* Add the device to the class. */
		fibril_mutex_lock(&cl->mutex);
		list_append(&info->link, &cl->devices);
		fibril_mutex_unlock(&cl->mutex);
		
		/* Add the class to the device. */
		list_append(&info->dev_classes, &fun->classes);
		
		/* Create unique name for the device within the class. */
		info->dev_name = create_dev_name_for_class(cl, base_dev_name);
	}
	
	return info;
}

dev_class_t *get_dev_class(class_list_t *class_list, char *class_name)
{
	dev_class_t *cl;
	
	fibril_rwlock_write_lock(&class_list->rwlock);
	cl = find_dev_class_no_lock(class_list, class_name);
	if (cl == NULL) {
		cl = create_dev_class();
		if (cl != NULL) {
			cl->name = class_name;
			cl->base_dev_name = "";
			add_dev_class_no_lock(class_list, cl);
		}
	}

	fibril_rwlock_write_unlock(&class_list->rwlock);
	return cl;
}

dev_class_t *find_dev_class_no_lock(class_list_t *class_list,
    const char *class_name)
{
	dev_class_t *cl;
	link_t *link = class_list->classes.next;
	
	while (link != &class_list->classes) {
		cl = list_get_instance(link, dev_class_t, link);
		if (str_cmp(cl->name, class_name) == 0) {
			return cl;
		}
		link = link->next;
	}
	
	return NULL;
}

void add_dev_class_no_lock(class_list_t *class_list, dev_class_t *cl)
{
	list_append(&cl->link, &class_list->classes);
}

dev_class_info_t *find_dev_in_class(dev_class_t *dev_class, const char *dev_name)
{
	assert(dev_class != NULL);
	assert(dev_name != NULL);

	link_t *link;
	for (link = dev_class->devices.next;
	    link != &dev_class->devices;
	    link = link->next) {
		dev_class_info_t *dev = list_get_instance(link,
		    dev_class_info_t, link);

		if (str_cmp(dev->dev_name, dev_name) == 0) {
			return dev;
		}
	}

	return NULL;
}

void init_class_list(class_list_t *class_list)
{
	list_initialize(&class_list->classes);
	fibril_rwlock_initialize(&class_list->rwlock);
	hash_table_create(&class_list->devmap_functions, DEVICE_BUCKETS, 1,
	    &devmap_devices_class_ops);
}


/* Devmap devices */

fun_node_t *find_devmap_tree_function(dev_tree_t *tree, devmap_handle_t devmap_handle)
{
	fun_node_t *fun = NULL;
	link_t *link;
	unsigned long key = (unsigned long) devmap_handle;
	
	fibril_rwlock_read_lock(&tree->rwlock);
	link = hash_table_find(&tree->devmap_functions, &key);
	if (link != NULL)
		fun = hash_table_get_instance(link, fun_node_t, devmap_fun);
	fibril_rwlock_read_unlock(&tree->rwlock);
	
	return fun;
}

fun_node_t *find_devmap_class_function(class_list_t *classes,
    devmap_handle_t devmap_handle)
{
	fun_node_t *fun = NULL;
	dev_class_info_t *cli;
	link_t *link;
	unsigned long key = (unsigned long)devmap_handle;
	
	fibril_rwlock_read_lock(&classes->rwlock);
	link = hash_table_find(&classes->devmap_functions, &key);
	if (link != NULL) {
		cli = hash_table_get_instance(link, dev_class_info_t,
		    devmap_link);
		fun = cli->fun;
	}
	fibril_rwlock_read_unlock(&classes->rwlock);
	
	return fun;
}

void class_add_devmap_function(class_list_t *class_list, dev_class_info_t *cli)
{
	unsigned long key = (unsigned long) cli->devmap_handle;
	
	fibril_rwlock_write_lock(&class_list->rwlock);
	hash_table_insert(&class_list->devmap_functions, &key, &cli->devmap_link);
	fibril_rwlock_write_unlock(&class_list->rwlock);

	assert(find_devmap_class_function(class_list, cli->devmap_handle) != NULL);
}

void tree_add_devmap_function(dev_tree_t *tree, fun_node_t *fun)
{
	unsigned long key = (unsigned long) fun->devmap_handle;
	fibril_rwlock_write_lock(&tree->rwlock);
	hash_table_insert(&tree->devmap_functions, &key, &fun->devmap_fun);
	fibril_rwlock_write_unlock(&tree->rwlock);
}

/** @}
 */<|MERGE_RESOLUTION|>--- conflicted
+++ resolved
@@ -146,21 +146,8 @@
 	list_prepend(&drv->drivers, &drivers_list->drivers);
 	fibril_mutex_unlock(&drivers_list->drivers_mutex);
 
-<<<<<<< HEAD
-	printf(NAME": the '%s' driver was added to the list of available "
-	    "drivers.\n", drv->name);
-
-	printf(NAME ": match ids:");
-	link_t *cur;
-	for (cur = drv->match_ids.ids.next; cur != &drv->match_ids.ids; cur = cur->next) {
-		match_id_t *match_id = list_get_instance(cur, match_id_t, link);
-		printf(" %d:%s", match_id->score, match_id->id);
-	}
-	printf("\n");
-=======
 	log_msg(LVL_NOTE, "Driver `%s' was added to the list of available "
 	    "drivers.", drv->name);
->>>>>>> ebcb05a5
 }
 
 /** Read match id at the specified position of a string and set the position in
