/*
 * Copyright (c) 2010 Lenka Trochtova
 * All rights reserved.
 *
 * Redistribution and use in source and binary forms, with or without
 * modification, are permitted provided that the following conditions
 * are met:
 *
 * - Redistributions of source code must retain the above copyright
 *   notice, this list of conditions and the following disclaimer.
 * - Redistributions in binary form must reproduce the above copyright
 *   notice, this list of conditions and the following disclaimer in the
 *   documentation and/or other materials provided with the distribution.
 * - The name of the author may not be used to endorse or promote products
 *   derived from this software without specific prior written permission.
 *
 * THIS SOFTWARE IS PROVIDED BY THE AUTHOR ``AS IS'' AND ANY EXPRESS OR
 * IMPLIED WARRANTIES, INCLUDING, BUT NOT LIMITED TO, THE IMPLIED WARRANTIES
 * OF MERCHANTABILITY AND FITNESS FOR A PARTICULAR PURPOSE ARE DISCLAIMED.
 * IN NO EVENT SHALL THE AUTHOR BE LIABLE FOR ANY DIRECT, INDIRECT,
 * INCIDENTAL, SPECIAL, EXEMPLARY, OR CONSEQUENTIAL DAMAGES (INCLUDING, BUT
 * NOT LIMITED TO, PROCUREMENT OF SUBSTITUTE GOODS OR SERVICES; LOSS OF USE,
 * DATA, OR PROFITS; OR BUSINESS INTERRUPTION) HOWEVER CAUSED AND ON ANY
 * THEORY OF LIABILITY, WHETHER IN CONTRACT, STRICT LIABILITY, OR TORT
 * (INCLUDING NEGLIGENCE OR OTHERWISE) ARISING IN ANY WAY OUT OF THE USE OF
 * THIS SOFTWARE, EVEN IF ADVISED OF THE POSSIBILITY OF SUCH DAMAGE.
 */

/** @addtogroup devman
 * @{
 */

#include <errno.h>
#include <fcntl.h>
#include <sys/stat.h>
#include <ipc/driver.h>
#include <ipc/devman.h>
#include <devmap.h>
#include <str_error.h>

#include "devman.h"

/* hash table operations */

static hash_index_t devices_hash(unsigned long key[])
{
	return key[0] % DEVICE_BUCKETS;
}

static int devman_devices_compare(unsigned long key[], hash_count_t keys,
    link_t *item)
{
	node_t *dev = hash_table_get_instance(item, node_t, devman_link);
	return (dev->handle == (devman_handle_t) key[0]);
}

static int devmap_devices_compare(unsigned long key[], hash_count_t keys,
    link_t *item)
{
	node_t *dev = hash_table_get_instance(item, node_t, devmap_link);
	return (dev->devmap_handle == (devmap_handle_t) key[0]);
}

static void devices_remove_callback(link_t *item)
{
}

static hash_table_operations_t devman_devices_ops = {
	.hash = devices_hash,
	.compare = devman_devices_compare,
	.remove_callback = devices_remove_callback
};

static hash_table_operations_t devmap_devices_ops = {
	.hash = devices_hash,
	.compare = devmap_devices_compare,
	.remove_callback = devices_remove_callback
};

/**
 * Initialize the list of device driver's.
 *
 * @param drv_list the list of device driver's.
 *
 */
void init_driver_list(driver_list_t *drv_list)
{
	assert(drv_list != NULL);
	
	list_initialize(&drv_list->drivers);
	fibril_mutex_initialize(&drv_list->drivers_mutex);
}

/** Allocate and initialize a new driver structure.
 *
 * @return	Driver structure.
 */
driver_t *create_driver(void)
{
	driver_t *res = malloc(sizeof(driver_t));
	if (res != NULL)
		init_driver(res);
	return res;
}

/** Add a driver to the list of drivers.
 *
 * @param drivers_list	List of drivers.
 * @param drv		Driver structure.
 */
void add_driver(driver_list_t *drivers_list, driver_t *drv)
{
	fibril_mutex_lock(&drivers_list->drivers_mutex);
	list_prepend(&drv->drivers, &drivers_list->drivers);
	fibril_mutex_unlock(&drivers_list->drivers_mutex);

	printf(NAME": the '%s' driver was added to the list of available "
	    "drivers.\n", drv->name);

	printf(NAME ": match ids:");
	link_t *cur;
	for (cur = drv->match_ids.ids.next; cur != &drv->match_ids.ids; cur = cur->next) {
		match_id_t *match_id = list_get_instance(cur, match_id_t, link);
		printf(" %d:%s", match_id->score, match_id->id);
	}
	printf("\n");
}

/** Read match id at the specified position of a string and set the position in
 * the string to the first character following the id.
 *
 * @param buf		The position in the input string.
 * @return		The match id.
 */
char *read_match_id(char **buf)
{
	char *res = NULL;
	size_t len = get_nonspace_len(*buf);
	
	if (len > 0) {
		res = malloc(len + 1);
		if (res != NULL) {
			str_ncpy(res, len + 1, *buf, len);
			*buf += len;
		}
	}
	
	return res;
}

/**
 * Read match ids and associated match scores from a string.
 *
 * Each match score in the string is followed by its match id.
 * The match ids and match scores are separated by whitespaces.
 * Neither match ids nor match scores can contain whitespaces.
 *
 * @param buf		The string from which the match ids are read.
 * @param ids		The list of match ids into which the match ids and
 *			scores are added.
 * @return		True if at least one match id and associated match score
 *			was successfully read, false otherwise.
 */
bool parse_match_ids(char *buf, match_id_list_t *ids)
{
	int score = 0;
	char *id = NULL;
	int ids_read = 0;
	
	while (true) {
		/* skip spaces */
		if (!skip_spaces(&buf))
			break;
		
		/* read score */
		score = strtoul(buf, &buf, 10);
		
		/* skip spaces */
		if (!skip_spaces(&buf))
			break;
		
		/* read id */
		id = read_match_id(&buf);
		if (NULL == id)
			break;
		
		/* create new match_id structure */
		match_id_t *mid = create_match_id();
		mid->id = id;
		mid->score = score;
		
		/* add it to the list */
		add_match_id(ids, mid);
		
		ids_read++;
	}
	
	return ids_read > 0;
}

/**
 * Read match ids and associated match scores from a file.
 *
 * Each match score in the file is followed by its match id.
 * The match ids and match scores are separated by whitespaces.
 * Neither match ids nor match scores can contain whitespaces.
 *
 * @param buf		The path to the file from which the match ids are read.
 * @param ids		The list of match ids into which the match ids and
 *			scores are added.
 * @return		True if at least one match id and associated match score
 *			was successfully read, false otherwise.
 */
bool read_match_ids(const char *conf_path, match_id_list_t *ids)
{
	printf(NAME ": read_match_ids conf_path = %s.\n", conf_path);
	
	bool suc = false;
	char *buf = NULL;
	bool opened = false;
	int fd;
	size_t len = 0;
	
	fd = open(conf_path, O_RDONLY);
	if (fd < 0) {
		printf(NAME ": unable to open %s\n", conf_path);
		goto cleanup;
	}
	opened = true;
	
	len = lseek(fd, 0, SEEK_END);
	lseek(fd, 0, SEEK_SET);
	if (len == 0) {
		printf(NAME ": configuration file '%s' is empty.\n", conf_path);
		goto cleanup;
	}
	
	buf = malloc(len + 1);
	if (buf == NULL) {
		printf(NAME ": memory allocation failed when parsing file "
		    "'%s'.\n", conf_path);
		goto cleanup;
	}
	
	if (read(fd, buf, len) <= 0) {
		printf(NAME ": unable to read file '%s'.\n", conf_path);
		goto cleanup;
	}
	buf[len] = 0;
	
	suc = parse_match_ids(buf, ids);
	
cleanup:
	free(buf);
	
	if (opened)
		close(fd);
	
	return suc;
}

/**
 * Get information about a driver.
 *
 * Each driver has its own directory in the base directory.
 * The name of the driver's directory is the same as the name of the driver.
 * The driver's directory contains driver's binary (named as the driver without
 * extension) and the configuration file with match ids for device-to-driver
 *  matching (named as the driver with a special extension).
 *
 * This function searches for the driver's directory and containing
 * configuration files. If all the files needed are found, they are parsed and
 * the information about the driver is stored in the driver's structure.
 *
 * @param base_path	The base directory, in which we look for driver's
 *			subdirectory.
 * @param name		The name of the driver.
 * @param drv		The driver structure to fill information in.
 *
 * @return		True on success, false otherwise.
 */
bool get_driver_info(const char *base_path, const char *name, driver_t *drv)
{
	printf(NAME ": get_driver_info base_path = %s, name = %s.\n",
	    base_path, name);
	
	assert(base_path != NULL && name != NULL && drv != NULL);
	
	bool suc = false;
	char *match_path = NULL;
	size_t name_size = 0;
	
	/* Read the list of match ids from the driver's configuration file. */
	match_path = get_abs_path(base_path, name, MATCH_EXT);
	if (match_path == NULL)
		goto cleanup;
	
	if (!read_match_ids(match_path, &drv->match_ids))
		goto cleanup;
	
	/* Allocate and fill driver's name. */
	name_size = str_size(name) + 1;
	drv->name = malloc(name_size);
	if (drv->name == NULL)
		goto cleanup;
	str_cpy(drv->name, name_size, name);
	
	/* Initialize path with driver's binary. */
	drv->binary_path = get_abs_path(base_path, name, "");
	if (drv->binary_path == NULL)
		goto cleanup;
	
	/* Check whether the driver's binary exists. */
	struct stat s;
	if (stat(drv->binary_path, &s) == ENOENT) { /* FIXME!! */
		printf(NAME ": driver not found at path %s.", drv->binary_path);
		goto cleanup;
	}
	
	suc = true;
	
cleanup:
	if (!suc) {
		free(drv->binary_path);
		free(drv->name);
		/* Set the driver structure to the default state. */
		init_driver(drv);
	}
	
	free(match_path);
	
	return suc;
}

/** Lookup drivers in the directory.
 *
 * @param drivers_list	The list of available drivers.
 * @param dir_path	The path to the directory where we search for drivers.
 * @return		Number of drivers which were found.
 */
int lookup_available_drivers(driver_list_t *drivers_list, const char *dir_path)
{
	printf(NAME ": lookup_available_drivers, dir = %s \n", dir_path);
	
	int drv_cnt = 0;
	DIR *dir = NULL;
	struct dirent *diren;

	dir = opendir(dir_path);
	
	if (dir != NULL) {
		driver_t *drv = create_driver();
		while ((diren = readdir(dir))) {
			if (get_driver_info(dir_path, diren->d_name, drv)) {
				add_driver(drivers_list, drv);
				drv_cnt++;
				drv = create_driver();
			}
		}
		delete_driver(drv);
		closedir(dir);
	}
	
	return drv_cnt;
}

/** Create root device node in the device tree.
 *
 * @param tree	The device tree.
 * @return	True on success, false otherwise.
 */
bool create_root_node(dev_tree_t *tree)
{
	node_t *node;

	printf(NAME ": create_root_node\n");

	node = create_dev_node();
	if (node != NULL) {
		insert_dev_node(tree, node, clone_string(""), NULL);
		match_id_t *id = create_match_id();
		id->id = clone_string("root");
		id->score = 100;
		add_match_id(&node->match_ids, id);
		tree->root_node = node;
	}

	return node != NULL;
}

/** Lookup the best matching driver for the specified device in the list of
 * drivers.
 *
 * A match between a device and a driver is found if one of the driver's match
 * ids match one of the device's match ids. The score of the match is the
 * product of the driver's and device's score associated with the matching id.
 * The best matching driver for a device is the driver with the highest score
 * of the match between the device and the driver.
 *
 * @param drivers_list	The list of drivers, where we look for the driver
 *			suitable for handling the device.
 * @param node		The device node structure of the device.
 * @return		The best matching driver or NULL if no matching driver
 *			is found.
 */
driver_t *find_best_match_driver(driver_list_t *drivers_list, node_t *node)
{
	driver_t *best_drv = NULL, *drv = NULL;
	int best_score = 0, score = 0;
	
	fibril_mutex_lock(&drivers_list->drivers_mutex);
	
	link_t *link = drivers_list->drivers.next;
	while (link != &drivers_list->drivers) {
		drv = list_get_instance(link, driver_t, drivers);
		score = get_match_score(drv, node);
		if (score > best_score) {
			best_score = score;
			best_drv = drv;
		}
		link = link->next;
	}
	
	fibril_mutex_unlock(&drivers_list->drivers_mutex);
	
	return best_drv;
}

/** Assign a driver to a device.
 *
 * @param node		The device's node in the device tree.
 * @param drv		The driver.
 */
void attach_driver(node_t *node, driver_t *drv)
{
	printf(NAME ": attach_driver %s to device %s\n",
	    drv->name, node->pathname);
	
	fibril_mutex_lock(&drv->driver_mutex);
	
	node->drv = drv;
	list_append(&node->driver_devices, &drv->devices);
	
	fibril_mutex_unlock(&drv->driver_mutex);
}

/** Start a driver
 *
 * The driver's mutex is assumed to be locked.
 *
 * @param drv		The driver's structure.
 * @return		True if the driver's task is successfully spawned, false
 *			otherwise.
 */
bool start_driver(driver_t *drv)
{
	int rc;

	printf(NAME ": start_driver '%s'\n", drv->name);
	
	rc = task_spawnl(NULL, drv->binary_path, drv->binary_path, NULL);
	if (rc != EOK) {
		printf(NAME ": error spawning %s (%s)\n",
		    drv->name, str_error(rc));
		return false;
	}
	
	drv->state = DRIVER_STARTING;
	return true;
}

/** Find device driver in the list of device drivers.
 *
 * @param drv_list	The list of device drivers.
 * @param drv_name	The name of the device driver which is searched.
 * @return		The device driver of the specified name, if it is in the
 *			list, NULL otherwise.
 */
driver_t *find_driver(driver_list_t *drv_list, const char *drv_name)
{
	driver_t *res = NULL;
	driver_t *drv = NULL;
	link_t *link;
	
	fibril_mutex_lock(&drv_list->drivers_mutex);
	
	link = drv_list->drivers.next;
	while (link != &drv_list->drivers) {
		drv = list_get_instance(link, driver_t, drivers);
		if (str_cmp(drv->name, drv_name) == 0) {
			res = drv;
			break;
		}

		link = link->next;
	}
	
	fibril_mutex_unlock(&drv_list->drivers_mutex);
	
	return res;
}

/** Remember the driver's phone.
 *
 * @param driver	The driver.
 * @param phone		The phone to the driver.
 */
void set_driver_phone(driver_t *driver, ipcarg_t phone)
{
	fibril_mutex_lock(&driver->driver_mutex);
	assert(driver->state == DRIVER_STARTING);
	driver->phone = phone;
	fibril_mutex_unlock(&driver->driver_mutex);
}

/** Notify driver about the devices to which it was assigned.
 *
 * @param driver	The driver to which the devices are passed.
 */
static void pass_devices_to_driver(driver_t *driver, dev_tree_t *tree)
{
	node_t *dev;
	link_t *link;
	int phone;

	printf(NAME ": pass_devices_to_driver(`%s')\n", driver->name);

	fibril_mutex_lock(&driver->driver_mutex);

	phone = async_connect_me_to(driver->phone, DRIVER_DEVMAN, 0, 0);

	if (phone < 0) {
		fibril_mutex_unlock(&driver->driver_mutex);
		return;
	}

	/*
	 * Go through devices list as long as there is some device
	 * that has not been passed to the driver.
	 */
	link = driver->devices.next;
	while (link != &driver->devices) {
		dev = list_get_instance(link, node_t, driver_devices);
		if (dev->passed_to_driver) {
			link = link->next;
			continue;
		}

		/*
		 * We remove the device from the list to allow safe adding
		 * of new devices (no one will touch our item this way).
		 */
		list_remove(link);

		/*
		 * Unlock to avoid deadlock when adding device
		 * handled by itself.
		 */
		fibril_mutex_unlock(&driver->driver_mutex);

		add_device(phone, driver, dev, tree);

		/*
		 * Lock again as we will work with driver's
		 * structure.
		 */
		fibril_mutex_lock(&driver->driver_mutex);

		/*
		 * Insert the device back.
		 * The order is not relevant here so no harm is done
		 * (actually, the order would be preserved in most cases).
		 */
		list_append(link, &driver->devices);

		/*
		 * Restart the cycle to go through all devices again.
		 */
		link = driver->devices.next;
	}

	ipc_hangup(phone);

	/*
	 * Once we passed all devices to the driver, we need to mark the
	 * driver as running.
	 * It is vital to do it here and inside critical section.
	 *
	 * If we would change the state earlier, other devices added to
	 * the driver would be added to the device list and started
	 * immediately and possibly started here as well.
	 */
	printf(NAME ": driver %s goes into running state.\n", driver->name);
	driver->state = DRIVER_RUNNING;

	fibril_mutex_unlock(&driver->driver_mutex);
}

/** Finish the initialization of a driver after it has succesfully started
 * and after it has registered itself by the device manager.
 *
 * Pass devices formerly matched to the driver to the driver and remember the
 * driver is running and fully functional now.
 *
 * @param driver	The driver which registered itself as running by the
 *			device manager.
 */
void initialize_running_driver(driver_t *driver, dev_tree_t *tree)
{
	printf(NAME ": initialize_running_driver (`%s')\n", driver->name);
	
	/*
	 * Pass devices which have been already assigned to the driver to the
	 * driver.
	 */
	pass_devices_to_driver(driver, tree);
}

/** Initialize device driver structure.
 *
 * @param drv		The device driver structure.
 */
void init_driver(driver_t *drv)
{
	assert(drv != NULL);

	memset(drv, 0, sizeof(driver_t));
	list_initialize(&drv->match_ids.ids);
	list_initialize(&drv->devices);
	fibril_mutex_initialize(&drv->driver_mutex);
}

/** Device driver structure clean-up.
 *
 * @param drv		The device driver structure.
 */
void clean_driver(driver_t *drv)
{
	assert(drv != NULL);

	free_not_null(drv->name);
	free_not_null(drv->binary_path);

	clean_match_ids(&drv->match_ids);

	init_driver(drv);
}

/** Delete device driver structure.
 *
 * @param drv		The device driver structure.
 */
void delete_driver(driver_t *drv)
{
	assert(drv != NULL);
	
	clean_driver(drv);
	free(drv);
}

/** Create devmap path and name for the device. */
static void devmap_register_tree_device(node_t *node, dev_tree_t *tree)
{
	char *devmap_pathname = NULL;
	char *devmap_name = NULL;
	
	asprintf(&devmap_name, "%s", node->pathname);
	if (devmap_name == NULL)
		return;
	
	replace_char(devmap_name, '/', DEVMAP_SEPARATOR);
	
	asprintf(&devmap_pathname, "%s/%s", DEVMAP_DEVICE_NAMESPACE,
	    devmap_name);
	if (devmap_pathname == NULL) {
		free(devmap_name);
		return;
	}
	
	devmap_device_register(devmap_pathname, &node->devmap_handle);
	
	tree_add_devmap_device(tree, node);
	
	free(devmap_name);
	free(devmap_pathname);
}

static FIBRIL_MUTEX_INITIALIZE(add_device_guard);

/** Pass a device to running driver.
 *
 * @param drv		The driver's structure.
 * @param node		The device's node in the device tree.
 */
void add_device(int phone, driver_t *drv, node_t *node, dev_tree_t *tree)
{
	fibril_mutex_lock(&add_device_guard);

	/*
	 * We do not expect to have driver's mutex locked as we do not
	 * access any structures that would affect driver_t.
	 */
	printf(NAME ": add_device (driver `%s', device `%s')\n", drv->name,
	    node->name);
	
	ipcarg_t rc;
	ipc_call_t answer;
	
	/* Send the device to the driver. */
	devman_handle_t parent_handle;
	if (node->parent) {
		parent_handle = node->parent->handle;
	} else {
		parent_handle = 0;
	}
<<<<<<< HEAD
=======

>>>>>>> c01f8e65
	aid_t req = async_send_2(phone, DRIVER_ADD_DEVICE, node->handle,
	    parent_handle, &answer);
	
	/* Send the device's name to the driver. */
	rc = async_data_write_start(phone, node->name,
	    str_size(node->name) + 1);
	if (rc != EOK) {
		/* TODO handle error */
	}

	/* Wait for answer from the driver. */
	async_wait_for(req, &rc);

	fibril_mutex_unlock(&add_device_guard);

	switch(rc) {
	case EOK:
		node->state = DEVICE_USABLE;
		devmap_register_tree_device(node, tree);
		break;
	case ENOENT:
		node->state = DEVICE_NOT_PRESENT;
		break;
	default:
		node->state = DEVICE_INVALID;
	}
	
	node->passed_to_driver = true;

	return;
}

/** Find suitable driver for a device and assign the driver to it.
 *
 * @param node		The device node of the device in the device tree.
 * @param drivers_list	The list of available drivers.
 * @return		True if the suitable driver is found and
 *			successfully assigned to the device, false otherwise.
 */
bool assign_driver(node_t *node, driver_list_t *drivers_list, dev_tree_t *tree)
{
	/*
	 * Find the driver which is the most suitable for handling this device.
	 */
	driver_t *drv = find_best_match_driver(drivers_list, node);
	if (drv == NULL) {
		printf(NAME ": no driver found for device '%s'.\n",
		    node->pathname);
		return false;
	}
	
	/* Attach the driver to the device. */
	attach_driver(node, drv);
	
	fibril_mutex_lock(&drv->driver_mutex);
	if (drv->state == DRIVER_NOT_STARTED) {
		/* Start the driver. */
		start_driver(drv);
	}
	bool is_running = drv->state == DRIVER_RUNNING;
	fibril_mutex_unlock(&drv->driver_mutex);

	if (is_running) {
		/* Notify the driver about the new device. */
		int phone = async_connect_me_to(drv->phone, DRIVER_DEVMAN, 0, 0);
		if (phone > 0) {
			add_device(phone, drv, node, tree);
			ipc_hangup(phone);
		}
	}
	
	return true;
}

/** Initialize the device tree.
 *
 * Create root device node of the tree and assign driver to it.
 *
 * @param tree		The device tree.
 * @param drivers_list	the list of available drivers.
 * @return		True on success, false otherwise.
 */
bool init_device_tree(dev_tree_t *tree, driver_list_t *drivers_list)
{
	printf(NAME ": init_device_tree.\n");
	
	tree->current_handle = 0;
	
	hash_table_create(&tree->devman_devices, DEVICE_BUCKETS, 1,
	    &devman_devices_ops);
	hash_table_create(&tree->devmap_devices, DEVICE_BUCKETS, 1,
	    &devmap_devices_ops);
	
	fibril_rwlock_initialize(&tree->rwlock);
	
	/* Create root node and add it to the device tree. */
	if (!create_root_node(tree))
		return false;

	/* Find suitable driver and start it. */
	return assign_driver(tree->root_node, drivers_list, tree);
}

/* Device nodes */

/** Create a new device node.
 *
 * @return		A device node structure.
 */
node_t *create_dev_node(void)
{
	node_t *res = malloc(sizeof(node_t));
	
	if (res != NULL) {
		memset(res, 0, sizeof(node_t));
		list_initialize(&res->children);
		list_initialize(&res->match_ids.ids);
		list_initialize(&res->classes);
	}
	
	return res;
}

/** Delete a device node.
 *
 * @param node		The device node structure.
 */
void delete_dev_node(node_t *node)
{
	assert(list_empty(&node->children));
	assert(node->parent == NULL);
	assert(node->drv == NULL);
	
	clean_match_ids(&node->match_ids);
	free_not_null(node->name);
	free_not_null(node->pathname);
	free(node);
}

/** Find the device node structure of the device witch has the specified handle.
 *
 * Device tree's rwlock should be held at least for reading.
 *
 * @param tree		The device tree where we look for the device node.
 * @param handle	The handle of the device.
 * @return		The device node.
 */
node_t *find_dev_node_no_lock(dev_tree_t *tree, devman_handle_t handle)
{
	unsigned long key = handle;
	link_t *link = hash_table_find(&tree->devman_devices, &key);
	return hash_table_get_instance(link, node_t, devman_link);
}

/** Find the device node structure of the device witch has the specified handle.
 *
 * @param tree		The device tree where we look for the device node.
 * @param handle	The handle of the device.
 * @return		The device node.
 */
node_t *find_dev_node(dev_tree_t *tree, devman_handle_t handle)
{
	node_t *node = NULL;
	
	fibril_rwlock_read_lock(&tree->rwlock);
	node = find_dev_node_no_lock(tree, handle);
	fibril_rwlock_read_unlock(&tree->rwlock);
	
	return node;
}


/** Create and set device's full path in device tree.
 *
 * @param node		The device's device node.
 * @param parent	The parent device node.
 * @return		True on success, false otherwise (insufficient
 *			resources etc.).
 */
static bool set_dev_path(node_t *node, node_t *parent)
{
	assert(node->name != NULL);
	
	size_t pathsize = (str_size(node->name) + 1);
	if (parent != NULL)
		pathsize += str_size(parent->pathname) + 1;
	
	node->pathname = (char *) malloc(pathsize);
	if (node->pathname == NULL) {
		printf(NAME ": failed to allocate device path.\n");
		return false;
	}
	
	if (parent != NULL) {
		str_cpy(node->pathname, pathsize, parent->pathname);
		str_append(node->pathname, pathsize, "/");
		str_append(node->pathname, pathsize, node->name);
	} else {
		str_cpy(node->pathname, pathsize, node->name);
	}
	
	return true;
}

/** Insert new device into device tree.
 *
 * The device tree's rwlock should be already held exclusively when calling this
 * function.
 *
 * @param tree		The device tree.
 * @param node		The newly added device node. 
 * @param dev_name	The name of the newly added device.
 * @param parent	The parent device node.
 *
 * @return		True on success, false otherwise (insufficient resources
 *			etc.).
 */
bool insert_dev_node(dev_tree_t *tree, node_t *node, char *dev_name,
    node_t *parent)
{
	assert(node != NULL);
	assert(tree != NULL);
	assert(dev_name != NULL);
	
	node->name = dev_name;
	if (!set_dev_path(node, parent)) {
		return false;
	}
	
	/* Add the node to the handle-to-node map. */
	node->handle = ++tree->current_handle;
	unsigned long key = node->handle;
	hash_table_insert(&tree->devman_devices, &key, &node->devman_link);

	/* Add the node to the list of its parent's children. */
	node->parent = parent;
	if (parent != NULL)
		list_append(&node->sibling, &parent->children);
	
	return true;
}

/** Find device node with a specified path in the device tree.
 * 
 * @param path		The path of the device node in the device tree.
 * @param tree		The device tree.
 * @return		The device node if it is present in the tree, NULL
 *			otherwise.
 */
node_t *find_dev_node_by_path(dev_tree_t *tree, char *path)
{
	fibril_rwlock_read_lock(&tree->rwlock);
	
	node_t *dev = tree->root_node;
	/*
	 * Relative path to the device from its parent (but with '/' at the
	 * beginning)
	 */
	char *rel_path = path;
	char *next_path_elem = NULL;
	bool cont = (rel_path[0] == '/');
	
	while (cont && dev != NULL) {
		next_path_elem  = get_path_elem_end(rel_path + 1);
		if (next_path_elem[0] == '/') {
			cont = true;
			next_path_elem[0] = 0;
		} else {
			cont = false;
		}
		
		dev = find_node_child(dev, rel_path + 1);
		
		if (cont) {
			/* Restore the original path. */
			next_path_elem[0] = '/';
		}
		rel_path = next_path_elem;
	}
	
	fibril_rwlock_read_unlock(&tree->rwlock);
	
	return dev;
}

/** Find child device node with a specified name.
 *
 * Device tree rwlock should be held at least for reading.
 *
 * @param parent	The parent device node.
 * @param name		The name of the child device node.
 * @return		The child device node.
 */
node_t *find_node_child(node_t *parent, const char *name)
{
	node_t *dev;
	link_t *link;
	
	link = parent->children.next;
	
	while (link != &parent->children) {
		dev = list_get_instance(link, node_t, sibling);
		
		if (str_cmp(name, dev->name) == 0)
			return dev;
		
		link = link->next;
	}
	
	return NULL;
}

/* Device classes */

/** Create device class.
 *
 * @return	Device class.
 */
dev_class_t *create_dev_class(void)
{
	dev_class_t *cl;
	
	cl = (dev_class_t *) malloc(sizeof(dev_class_t));
	if (cl != NULL) {
		memset(cl, 0, sizeof(dev_class_t));
		list_initialize(&cl->devices);
		fibril_mutex_initialize(&cl->mutex);
	}
	
	return cl;
}

/** Create device class info.
 *
 * @return		Device class info.
 */
dev_class_info_t *create_dev_class_info(void)
{
	dev_class_info_t *info;
	
	info = (dev_class_info_t *) malloc(sizeof(dev_class_info_t));
	if (info != NULL)
		memset(info, 0, sizeof(dev_class_info_t));
	
	return info;
}

size_t get_new_class_dev_idx(dev_class_t *cl)
{
	size_t dev_idx;
	
	fibril_mutex_lock(&cl->mutex);
	dev_idx = ++cl->curr_dev_idx;
	fibril_mutex_unlock(&cl->mutex);
	
	return dev_idx;
}


/** Create unique device name within the class.
 *
 * @param cl		The class.
 * @param base_dev_name	Contains the base name for the device if it was
 *			specified by the driver when it registered the device by
 *			the class; NULL if driver specified no base name.
 * @return		The unique name for the device within the class.
 */
char *create_dev_name_for_class(dev_class_t *cl, const char *base_dev_name)
{
	char *dev_name;
	const char *base_name;
	
	if (base_dev_name != NULL)
		base_name = base_dev_name;
	else
		base_name = cl->base_dev_name;
	
	size_t idx = get_new_class_dev_idx(cl);
	asprintf(&dev_name, "%s%zu", base_name, idx);
	
	return dev_name;
}

/** Add the device to the class.
 *
 * The device may be added to multiple classes and a class may contain multiple
 * devices. The class and the device are associated with each other by the
 * dev_class_info_t structure.
 *
 * @param dev		The device.
 * @param class		The class.
 * @param base_dev_name	The base name of the device within the class if
 *			specified by the driver, NULL otherwise.
 * @return		dev_class_info_t structure which associates the device
 *			with the class.
 */
dev_class_info_t *add_device_to_class(node_t *dev, dev_class_t *cl,
    const char *base_dev_name)
{
	dev_class_info_t *info = create_dev_class_info();
	
	if (info != NULL) {
		info->dev_class = cl;
		info->dev = dev;
		
		/* Add the device to the class. */
		fibril_mutex_lock(&cl->mutex);
		list_append(&info->link, &cl->devices);
		fibril_mutex_unlock(&cl->mutex);
		
		/* Add the class to the device. */
		list_append(&info->dev_classes, &dev->classes);
		
		/* Create unique name for the device within the class. */
		info->dev_name = create_dev_name_for_class(cl, base_dev_name);
	}
	
	return info;
}

dev_class_t *get_dev_class(class_list_t *class_list, char *class_name)
{
	dev_class_t *cl;
	
	fibril_rwlock_write_lock(&class_list->rwlock);
	cl = find_dev_class_no_lock(class_list, class_name);
	if (cl == NULL) {
		cl = create_dev_class();
		if (cl != NULL) {
			cl->name = class_name;
			cl->base_dev_name = "";
			add_dev_class_no_lock(class_list, cl);
		}
	}

	fibril_rwlock_write_unlock(&class_list->rwlock);
	return cl;
}

dev_class_t *find_dev_class_no_lock(class_list_t *class_list,
    const char *class_name)
{
	dev_class_t *cl;
	link_t *link = class_list->classes.next;
	
	while (link != &class_list->classes) {
		cl = list_get_instance(link, dev_class_t, link);
		if (str_cmp(cl->name, class_name) == 0) {
			return cl;
		}
		link = link->next;
	}
	
	return NULL;
}

void add_dev_class_no_lock(class_list_t *class_list, dev_class_t *cl)
{
	list_append(&cl->link, &class_list->classes);
}

void init_class_list(class_list_t *class_list)
{
	list_initialize(&class_list->classes);
	fibril_rwlock_initialize(&class_list->rwlock);
	hash_table_create(&class_list->devmap_devices, DEVICE_BUCKETS, 1,
	    &devmap_devices_ops);
}


/* Devmap devices */

node_t *find_devmap_tree_device(dev_tree_t *tree, devmap_handle_t devmap_handle)
{
	node_t *dev = NULL;
	link_t *link;
	unsigned long key = (unsigned long) devmap_handle;
	
	fibril_rwlock_read_lock(&tree->rwlock);
	link = hash_table_find(&tree->devmap_devices, &key);
	if (link != NULL)
		dev = hash_table_get_instance(link, node_t, devmap_link);
	fibril_rwlock_read_unlock(&tree->rwlock);
	
	return dev;
}

node_t *find_devmap_class_device(class_list_t *classes,
    devmap_handle_t devmap_handle)
{
	node_t *dev = NULL;
	dev_class_info_t *cli;
	link_t *link;
	unsigned long key = (unsigned long)devmap_handle;
	
	fibril_rwlock_read_lock(&classes->rwlock);
	link = hash_table_find(&classes->devmap_devices, &key);
	if (link != NULL) {
		cli = hash_table_get_instance(link, dev_class_info_t,
		    devmap_link);
		dev = cli->dev;
	}
	fibril_rwlock_read_unlock(&classes->rwlock);
	
	return dev;
}

void class_add_devmap_device(class_list_t *class_list, dev_class_info_t *cli)
{
	unsigned long key = (unsigned long) cli->devmap_handle;
	
	fibril_rwlock_write_lock(&class_list->rwlock);
	hash_table_insert(&class_list->devmap_devices, &key, &cli->devmap_link);
	fibril_rwlock_write_unlock(&class_list->rwlock);
}

void tree_add_devmap_device(dev_tree_t *tree, node_t *node)
{
	unsigned long key = (unsigned long) node->devmap_handle;
	fibril_rwlock_write_lock(&tree->rwlock);
	hash_table_insert(&tree->devmap_devices, &key, &node->devmap_link);
	fibril_rwlock_write_unlock(&tree->rwlock);
}

/** @}
 */<|MERGE_RESOLUTION|>--- conflicted
+++ resolved
@@ -713,10 +713,7 @@
 	} else {
 		parent_handle = 0;
 	}
-<<<<<<< HEAD
-=======
-
->>>>>>> c01f8e65
+
 	aid_t req = async_send_2(phone, DRIVER_ADD_DEVICE, node->handle,
 	    parent_handle, &answer);
 	
