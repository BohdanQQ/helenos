--- conflicted
+++ resolved
@@ -440,43 +440,18 @@
 void tmpfs_mounted(ipc_callid_t rid, ipc_call_t *request)
 {
 	dev_handle_t dev_handle = (dev_handle_t) IPC_GET_ARG1(*request);
-<<<<<<< HEAD
+	fs_node_t *rootfn;
+	int rc;
 	
-	/* Accept the mount options */
+	/* Accept the mount options. */
 	char *opts;
-	int rc = async_data_write_accept((void **) &opts, true, 0, 0, 0, NULL);
-	
+	rc = async_data_write_accept((void **) &opts, true, 0, 0, 0, NULL);
 	if (rc != EOK) {
 		ipc_answer_0(rid, rc);
-=======
-	fs_node_t *rootfn;
-	int rc;
-
-	/* accept the mount options */
-	ipc_callid_t callid;
-	size_t size;
-	if (!async_data_write_receive(&callid, &size)) {
-		ipc_answer_0(callid, EINVAL);
-		ipc_answer_0(rid, EINVAL);
-		return;
-	}
-	char *opts = malloc(size + 1);
-	if (!opts) {
-		ipc_answer_0(callid, ENOMEM);
-		ipc_answer_0(rid, ENOMEM);
-		return;
-	}
-	ipcarg_t retval = async_data_write_finalize(callid, opts, size);
-	if (retval != EOK) {
-		ipc_answer_0(rid, retval);
-		free(opts);
->>>>>>> 393bef13
-		return;
-	}
-
-	/*
-	 * Check if this device is not already mounted.
-	 */
+		return;
+	}
+
+	/* Check if this device is not already mounted. */
 	rc = tmpfs_root_get(&rootfn, dev_handle);
 	if ((rc == EOK) && (rootfn)) {
 		(void) tmpfs_node_put(rootfn);
