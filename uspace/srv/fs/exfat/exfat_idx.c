--- conflicted
+++ resolved
@@ -155,13 +155,8 @@
 	.hash = pos_hash,
 	.key_hash = pos_key_hash,
 	.key_equal = pos_key_equal,
-<<<<<<< HEAD
-	.equal = 0,
-	.remove_callback = 0,
-=======
 	.equal = NULL,
 	.remove_callback = NULL,
->>>>>>> 94795812
 };
 
 /**
@@ -206,11 +201,7 @@
 	.hash = idx_hash,
 	.key_hash = idx_key_hash,
 	.key_equal = idx_key_equal,
-<<<<<<< HEAD
-	.equal = 0,
-=======
 	.equal = NULL,
->>>>>>> 94795812
 	.remove_callback = idx_remove_callback,
 };
 
