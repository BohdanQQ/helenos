#
# Copyright (c) 2005 Martin Decky
# All rights reserved.
#
# Redistribution and use in source and binary forms, with or without
# modification, are permitted provided that the following conditions
# are met:
#
# - Redistributions of source code must retain the above copyright
#   notice, this list of conditions and the following disclaimer.
# - Redistributions in binary form must reproduce the above copyright
#   notice, this list of conditions and the following disclaimer in the
#   documentation and/or other materials provided with the distribution.
# - The name of the author may not be used to endorse or promote products
#   derived from this software without specific prior written permission.
#
# THIS SOFTWARE IS PROVIDED BY THE AUTHOR ``AS IS'' AND ANY EXPRESS OR
# IMPLIED WARRANTIES, INCLUDING, BUT NOT LIMITED TO, THE IMPLIED WARRANTIES
# OF MERCHANTABILITY AND FITNESS FOR A PARTICULAR PURPOSE ARE DISCLAIMED.
# IN NO EVENT SHALL THE AUTHOR BE LIABLE FOR ANY DIRECT, INDIRECT,
# INCIDENTAL, SPECIAL, EXEMPLARY, OR CONSEQUENTIAL DAMAGES (INCLUDING, BUT
# NOT LIMITED TO, PROCUREMENT OF SUBSTITUTE GOODS OR SERVICES; LOSS OF USE,
# DATA, OR PROFITS; OR BUSINESS INTERRUPTION) HOWEVER CAUSED AND ON ANY
# THEORY OF LIABILITY, WHETHER IN CONTRACT, STRICT LIABILITY, OR TORT
# (INCLUDING NEGLIGENCE OR OTHERWISE) ARISING IN ANY WAY OUT OF THE USE OF
# THIS SOFTWARE, EVEN IF ADVISED OF THE POSSIBILITY OF SUCH DAMAGE.
#

-include ../Makefile.common
-include ../Makefile.config

## Common binaries
#

DIRS = \
	app/bdsh \
	app/bithenge \
	app/blkdump \
	app/bnchmark \
	app/devctl \
	app/edit \
	app/getterm \
	app/init \
	app/inet \
	app/kill \
	app/killall \
	app/klog \
	app/loc \
	app/logset \
	app/mkfat \
	app/mkexfat \
	app/mkmfs \
	app/nterm \
	app/redir \
	app/sbi \
	app/sportdmp \
	app/stats \
	app/taskdump \
	app/tester \
	app/testread \
	app/testwrit \
	app/tetris \
	app/trace \
	app/top \
	app/usbinfo \
	app/vuhid \
	app/netecho \
	app/nettest1 \
	app/nettest2 \
	app/nettest3 \
	app/ping \
	app/sysinfo \
	app/mkbd \
	app/date \
	app/websrv \
	app/vdemo \
	app/vlaunch \
	app/vterm \
	srv/clipboard \
	srv/locsrv \
	srv/logger \
	srv/devman \
	srv/loader \
	srv/net/ethip \
	srv/net/inetsrv \
	srv/net/loopip \
	srv/net/tcp \
	srv/net/udp \
	srv/ns \
	srv/taskmon \
	srv/vfs \
	srv/bd/ata_bd \
	srv/bd/sata_bd \
	srv/bd/file_bd \
	srv/bd/gxe_bd \
	srv/bd/rd \
	srv/bd/part/guid_part \
	srv/bd/part/mbr_part \
	srv/fs/exfat \
	srv/fs/udf \
	srv/fs/fat \
	srv/fs/cdfs \
	srv/fs/tmpfs \
	srv/fs/mfs \
	srv/fs/locfs \
	srv/fs/ext4fs \
	srv/hid/compositor \
	srv/hid/console \
	srv/hid/s3c24xx_ts \
	srv/hid/isdv4_tablet \
	srv/hid/input \
	srv/hid/output \
	srv/hid/remcons \
	srv/hw/char/s3c24xx_uart \
	drv/infrastructure/root \
	drv/infrastructure/rootvirt \
	drv/block/ahci \
	drv/char/i8042 \
	drv/char/ps2mouse \
	drv/char/xtkbd \
	drv/test/test1 \
	drv/test/test2 \
	drv/test/test3 \
	drv/fb/kfb \
	drv/bus/usb/ehci \
	drv/bus/usb/ohci \
	drv/bus/usb/uhci \
	drv/bus/usb/uhcirh \
	drv/bus/usb/usbflbk \
	drv/bus/usb/usbhid \
	drv/bus/usb/usbhub \
	drv/bus/usb/usbmast \
	drv/bus/usb/usbmid \
	drv/bus/usb/vhc \
	drv/nic/ne2k \
	drv/nic/e1k \
	drv/nic/rtl8139 \

ifeq ($(CONFIG_PCC),y)
DIRS += \
	app/cc \
	app/ccom \
	app/ccom/mkext \
	app/cpp
endif

ifeq ($(CONFIG_BINUTILS),y)
DIRS += \
	app/binutils
endif

ifeq ($(CONFIG_MSIM),y)
DIRS += \
	app/msim
endif

## Platform-specific hardware support
#

ifeq ($(UARCH),amd64)
	DIRS += \
		drv/infrastructure/rootpc \
		drv/bus/pci/pciintel \
		drv/bus/isa \
		drv/char/ns8250 \
		drv/time/cmos-rtc \
		srv/hw/irc/apic \
		srv/hw/irc/i8259
endif

ifeq ($(UARCH),ia32)
	DIRS += \
		drv/infrastructure/rootpc \
		drv/bus/pci/pciintel \
		drv/bus/isa \
		drv/char/ns8250 \
		drv/time/cmos-rtc \
		srv/hw/irc/apic \
		srv/hw/irc/i8259
endif

ifeq ($(UARCH),ppc32)
	DIRS += \
		drv/infrastructure/rootmac \
		drv/bus/pci/pciintel \
		srv/hw/bus/cuda_adb
endif

ifeq ($(UARCH),sparc64)
	DIRS += \
		srv/hw/irc/obio
endif

## System libraries
#

LIBC = lib/c
LIBS = \
	lib/fs \
	lib/block \
	lib/clui \
	lib/fmtutil \
	lib/scsi \
	lib/softint \
	lib/softfloat \
	lib/drv \
	lib/graph \
	lib/gui \
	lib/softrend \
	lib/draw \
	lib/net \
	lib/nic \
	lib/ext4 \
	lib/usb \
	lib/usbhost \
	lib/usbdev \
	lib/usbhid \
	lib/usbvirt \
	lib/bithenge \
	lib/posix \
<<<<<<< HEAD
	lib/mbr
=======
	lib/gpt
>>>>>>> cbd64057

LIBC_BUILD = $(addsuffix .build,$(LIBC))
LIBS_BUILD = $(addsuffix .build,$(LIBS))
LIBN_BUILD = $(addsuffix .build,$(LIBN))
BUILDS := $(addsuffix .build,$(DIRS))

CLEANS := $(addsuffix .clean,$(DIRS)) $(addsuffix .clean,$(LIBN)) $(addsuffix .clean,$(LIBS)) $(addsuffix .clean,$(LIBC))

.PHONY: all $(LIBC_BUILD) $(LIBS_BUILD) $(LIBN_BUILD) $(BUILDS) $(CLEANS) clean

all: $(BUILDS)

clean: $(CLEANS)

$(CLEANS):
	-$(MAKE) -C $(basename $@) clean

$(BUILDS): $(LIBC_BUILD) $(LIBS_BUILD) $(LIBN_BUILD)
	$(MAKE) -C $(basename $@) all PRECHECK=$(PRECHECK)

$(LIBN_BUILD): $(LIBC_BUILD) $(LIBS_BUILD)
	$(MAKE) -C $(basename $@) all PRECHECK=$(PRECHECK)

$(LIBS_BUILD): $(LIBC_BUILD)
	$(MAKE) -C $(basename $@) all PRECHECK=$(PRECHECK)

$(LIBC_BUILD):
	$(MAKE) -C $(basename $@) all PRECHECK=$(PRECHECK)<|MERGE_RESOLUTION|>--- conflicted
+++ resolved
@@ -218,11 +218,8 @@
 	lib/usbvirt \
 	lib/bithenge \
 	lib/posix \
-<<<<<<< HEAD
 	lib/mbr
-=======
 	lib/gpt
->>>>>>> cbd64057
 
 LIBC_BUILD = $(addsuffix .build,$(LIBC))
 LIBS_BUILD = $(addsuffix .build,$(LIBS))
