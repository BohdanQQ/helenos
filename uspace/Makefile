--- conflicted
+++ resolved
@@ -87,13 +87,10 @@
 	srv/net/tl/tcp \
 	srv/net/net \
 	drv/root \
-<<<<<<< HEAD
-	drv/vhc
-=======
 	drv/rootvirt \
 	drv/test1 \
-	drv/test2
->>>>>>> c01f8e65
+	drv/test2 \
+	drv/vhc
 
 ## Networking
 #
