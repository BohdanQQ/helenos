--- conflicted
+++ resolved
@@ -39,8 +39,10 @@
 	app/klog \
 	app/mkfat \
 	app/redir \
+	app/shutters \
 	app/taskdump \
 	app/tester \
+	app/test_serial \
 	app/tetris \
 	app/trace \
 	srv/clip \
@@ -58,31 +60,6 @@
 	srv/fs/fat \
 	srv/fs/tmpfs \
 	srv/fs/devfs \
-<<<<<<< HEAD
-	srv/vfs \
-	srv/devmap \
-	srv/part/mbr_part \
-	app/edit \
-	app/tetris \
-	app/shutters \
-	app/test_serial \
-	app/tester \
-	app/trace \
-	app/klog \
-	app/init \
-	app/getvc \
-	app/redir \
-	app/bdsh
-
-ifeq ($(UARCH),amd64)
-	DIRS += \
-		srv/dd 
-endif
-
-ifeq ($(UARCH),ia32)
-	DIRS += \
-		srv/dd 
-=======
 	srv/hid/adb_mouse \
 	srv/hid/console \
 	srv/hid/char_mouse \
@@ -91,28 +68,24 @@
 	srv/hw/char/i8042
 
 ifeq ($(UARCH),amd64)
-	DIRS += srv/hw/bus/pci
+	DIRS += srv/dd 
+#	DIRS += srv/hw/bus/pci
 endif
 
 ifeq ($(UARCH),ia32)
-	DIRS += srv/hw/bus/pci
+	DIRS += srv/dd 
+#	DIRS += srv/hw/bus/pci
 endif
 
 ifeq ($(UARCH),ppc32)
 	DIRS += srv/hw/bus/cuda_adb
->>>>>>> b4cbef1d
 endif
 
 ifeq ($(UARCH),sparc64)
 	DIRS += \
-<<<<<<< HEAD
 		srv/dd \
-		srv/cir/fhc \
-		srv/cir/obio
-=======
 		srv/hw/cir/fhc \
 		srv/hw/cir/obio
->>>>>>> b4cbef1d
 endif
 
 LIBC = lib/libc
