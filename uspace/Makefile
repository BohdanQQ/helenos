#
# Copyright (c) 2005 Martin Decky
# All rights reserved.
#
# Redistribution and use in source and binary forms, with or without
# modification, are permitted provided that the following conditions
# are met:
#
# - Redistributions of source code must retain the above copyright
#   notice, this list of conditions and the following disclaimer.
# - Redistributions in binary form must reproduce the above copyright
#   notice, this list of conditions and the following disclaimer in the
#   documentation and/or other materials provided with the distribution.
# - The name of the author may not be used to endorse or promote products
#   derived from this software without specific prior written permission.
#
# THIS SOFTWARE IS PROVIDED BY THE AUTHOR ``AS IS'' AND ANY EXPRESS OR
# IMPLIED WARRANTIES, INCLUDING, BUT NOT LIMITED TO, THE IMPLIED WARRANTIES
# OF MERCHANTABILITY AND FITNESS FOR A PARTICULAR PURPOSE ARE DISCLAIMED.
# IN NO EVENT SHALL THE AUTHOR BE LIABLE FOR ANY DIRECT, INDIRECT,
# INCIDENTAL, SPECIAL, EXEMPLARY, OR CONSEQUENTIAL DAMAGES (INCLUDING, BUT
# NOT LIMITED TO, PROCUREMENT OF SUBSTITUTE GOODS OR SERVICES; LOSS OF USE,
# DATA, OR PROFITS; OR BUSINESS INTERRUPTION) HOWEVER CAUSED AND ON ANY
# THEORY OF LIABILITY, WHETHER IN CONTRACT, STRICT LIABILITY, OR TORT
# (INCLUDING NEGLIGENCE OR OTHERWISE) ARISING IN ANY WAY OUT OF THE USE OF
# THIS SOFTWARE, EVEN IF ADVISED OF THE POSSIBILITY OF SUCH DAMAGE.
#

-include ../Makefile.common
-include ../Makefile.config

## Common binaries
#

DIRS = \
	app/bdsh \
	app/bithenge \
	app/blkdump \
	app/bnchmark \
	app/corecfg \
	app/devctl \
	app/dnscfg \
	app/dnsres \
	app/download \
	app/edit \
	app/fontviewer \
	app/getterm \
	app/hdisk \
	app/init \
	app/inet \
	app/kill \
	app/killall \
	app/kio \
	app/loc \
	app/logset \
	app/mixerctl \
	app/mkfat \
	app/mkexfat \
	app/mkmfs \
	app/modplay \
	app/nterm \
	app/redir \
	app/rcutest \
	app/rcubench \
	app/sbi \
	app/sportdmp \
	app/stats \
	app/taskdump \
	app/tester \
	app/testread \
	app/testwrit \
	app/tetris \
	app/trace \
	app/top \
	app/untar \
	app/usbinfo \
	app/vuhid \
	app/netecho \
	app/netspeed \
	app/nettest1 \
	app/nettest2 \
	app/nettest3 \
	app/nic \
	app/ping \
	app/sysinfo \
	app/mkbd \
	app/date \
	app/vdemo \
	app/viewer \
	app/vlaunch \
	app/vterm \
	app/df \
	app/wavplay \
	app/websrv \
	srv/audio/hound \
	srv/clipboard \
	srv/locsrv \
	srv/logger \
	srv/klog \
	srv/devman \
	srv/loader \
	srv/net/dhcp \
	srv/net/dnsrsrv \
	srv/net/ethip \
	srv/net/inetsrv \
	srv/net/loopip \
	srv/net/nconfsrv \
	srv/net/slip \
	srv/net/tcp \
	srv/net/udp \
	srv/ns \
	srv/taskmon \
	srv/vfs \
	srv/bd/sata_bd \
	srv/bd/file_bd \
	srv/bd/rd \
	srv/bd/part/guid_part \
	srv/bd/part/mbr_part \
	srv/fs/exfat \
	srv/fs/udf \
	srv/fs/fat \
	srv/fs/cdfs \
	srv/fs/tmpfs \
	srv/fs/mfs \
	srv/fs/locfs \
	srv/fs/ext4fs \
	srv/hid/compositor \
	srv/hid/console \
	srv/hid/s3c24xx_ts \
	srv/hid/isdv4_tablet \
	srv/hid/input \
	srv/hid/output \
	srv/hid/remcons \
	srv/hw/char/s3c24xx_uart \
	srv/hid/rfb \
	drv/audio/hdaudio \
	drv/audio/sb16 \
	drv/root/root \
	drv/root/virt \
	drv/block/ahci \
	drv/block/ata_bd \
	drv/char/i8042 \
	drv/char/pl050 \
	drv/char/ps2mouse \
	drv/char/xtkbd \
	drv/test/test1 \
	drv/test/test2 \
	drv/test/test3 \
	drv/fb/kfb \
	drv/bus/usb/ehci \
	drv/bus/usb/ohci \
	drv/bus/usb/uhci \
	drv/bus/usb/uhcirh \
	drv/bus/usb/usbflbk \
	drv/bus/usb/usbhid \
	drv/bus/usb/usbhub \
	drv/bus/usb/usbmast \
	drv/bus/usb/usbmid \
	drv/bus/usb/vhc \
	drv/nic/ne2k \
	drv/nic/e1k \
	drv/nic/rtl8139 \
	drv/nic/rtl8169 \
	drv/platform/icp

## Platform-specific hardware support
#

ifeq ($(UARCH), $(filter $(UARCH),amd64 ia32 ia64))
	DIRS += \
		drv/platform/pc \
		drv/bus/pci/pciintel \
		drv/bus/isa \
		drv/char/ns8250 \
		drv/time/cmos-rtc \
		srv/hw/irc/apic \
		srv/hw/irc/i8259
endif

ifeq ($(UARCH), $(filter $(UARCH),mips32 mips32eb))
	DIRS += \
		drv/platform/malta \
		drv/bus/pci/pciintel \
		drv/bus/isa
endif

ifeq ($(UARCH),ppc32)
	DIRS += \
		drv/platform/mac \
		drv/bus/pci/pciintel \
		srv/hw/bus/cuda_adb
endif

ifeq ($(UARCH),sparc64)
	DIRS += \
		srv/hw/irc/obio
endif

ifeq ($(UARCH),arm32)
	DIRS += \
		drv/platform/amdm37x \
		drv/fb/amdm37x_dispc \
		srv/hw/irc/icp-ic
endif

## System libraries
#

LIBC = lib/c
LIBS = \
	lib/fs \
	lib/block \
	lib/clui \
	lib/fmtutil \
	lib/scsi \
	lib/softint \
	lib/softfloat \
	lib/drv \
	lib/graph \
	lib/gui \
	lib/hound \
	lib/http \
	lib/softrend \
	lib/draw \
	lib/math \
	lib/net \
	lib/nic \
	lib/ext4 \
<<<<<<< HEAD
	lib/trackmod \
	lib/uri \
=======
	lib/urcu \
>>>>>>> 207e8880
	lib/usb \
	lib/usbhost \
	lib/usbdev \
	lib/usbhid \
	lib/usbvirt \
	lib/pcm \
	lib/pcut \
	lib/bithenge \
	lib/posix \
	lib/mbr \
	lib/gpt

LIBC_BUILD = $(addsuffix .build,$(LIBC))
LIBS_BUILD = $(addsuffix .build,$(LIBS))
LIBN_BUILD = $(addsuffix .build,$(LIBN))
BUILDS := $(addsuffix .build,$(DIRS))
BUILDS_TESTS := $(addsuffix .build-test,$(DIRS) $(LIBS) lib/c)

CLEANS := $(addsuffix .clean,$(DIRS)) $(addsuffix .clean,$(LIBN)) $(addsuffix .clean,$(LIBS)) $(addsuffix .clean,$(LIBC))

.PHONY: all $(LIBC_BUILD) $(LIBS_BUILD) $(LIBN_BUILD) $(BUILDS) $(CLEANS) clean

all: $(BUILDS) $(BUILDS_TESTS)

$(BUILDS_TESTS): $(BUILDS)
	$(MAKE) -C $(basename $@) all-test PRECHECK=$(PRECHECK)

clean: $(CLEANS)

$(CLEANS):
	-$(MAKE) -C $(basename $@) clean

$(BUILDS): $(LIBC_BUILD) $(LIBS_BUILD) $(LIBN_BUILD)
	$(MAKE) -C $(basename $@) all PRECHECK=$(PRECHECK)

$(LIBN_BUILD): $(LIBC_BUILD) $(LIBS_BUILD)
	$(MAKE) -C $(basename $@) all PRECHECK=$(PRECHECK)

$(LIBS_BUILD): $(LIBC_BUILD)
	$(MAKE) -C $(basename $@) all PRECHECK=$(PRECHECK)

$(LIBC_BUILD):
	$(MAKE) -C $(basename $@) all PRECHECK=$(PRECHECK)<|MERGE_RESOLUTION|>--- conflicted
+++ resolved
@@ -226,12 +226,9 @@
 	lib/net \
 	lib/nic \
 	lib/ext4 \
-<<<<<<< HEAD
 	lib/trackmod \
 	lib/uri \
-=======
 	lib/urcu \
->>>>>>> 207e8880
 	lib/usb \
 	lib/usbhost \
 	lib/usbdev \
